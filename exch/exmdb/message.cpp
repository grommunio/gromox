--- conflicted
+++ resolved
@@ -120,12 +120,6 @@
 	auto sql_transact = gx_sql_begin_trans(pdb->psqlite);
 	if (!sql_transact)
 		return false;
-<<<<<<< HEAD
-	if (account_id == 0)
-		account_id = get_account_id();
-=======
-	auto dbase = pdb->m_base;
->>>>>>> 834e82e2
 	if (!b_move &&
 	    cu_check_msgsize_overflow(pdb->psqlite, PR_STORAGE_QUOTA_LIMIT) &&
 	    common_util_check_msgcnt_overflow(pdb->psqlite))
@@ -267,12 +261,6 @@
 	auto sql_transact = gx_sql_begin_trans(pdb->psqlite);
 	if (!sql_transact)
 		return false;
-<<<<<<< HEAD
-	if (account_id == 0)
-		account_id = get_account_id();
-=======
-	auto dbase = pdb->m_base;
->>>>>>> 834e82e2
 	*pb_partial = FALSE;
 	auto src_val = rop_util_get_gc_value(src_fid);
 	auto dst_val = rop_util_get_gc_value(dst_fid);
@@ -476,12 +464,6 @@
 	auto sql_transact = gx_sql_begin_trans(pdb->psqlite);
 	if (!sql_transact)
 		return false;
-<<<<<<< HEAD
-	if (account_id == 0)
-		account_id = get_account_id();
-=======
-	auto dbase = pdb->m_base;
->>>>>>> 834e82e2
 	*pb_partial = FALSE;
 	auto src_val = rop_util_get_gc_value(folder_id);
 	uint32_t folder_type = 0;
