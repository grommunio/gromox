--- conflicted
+++ resolved
@@ -1500,12 +1500,6 @@
 	auto pdb = db_engine_get_db(dir);
 	if (!pdb)
 		return FALSE;
-<<<<<<< HEAD
-	if (account_id == 0)
-		account_id = get_account_id();
-=======
-	auto dbase = pdb->m_base;
->>>>>>> 834e82e2
 	auto src_val = rop_util_get_gc_value(src_fid);
 	auto dst_val = rop_util_get_gc_value(dst_fid);
 	auto sql_transact = gx_sql_begin_trans(pdb->psqlite);
@@ -1520,16 +1514,10 @@
 	uint32_t folder_count = 0;
 	uint64_t normal_size = 0, fai_size = 0;
 	BOOL b_partial = false;
-<<<<<<< HEAD
 	auto dbase = pdb->m_base;
-	if (!folder_copy_folder_internal(pdb, account_id, cpid,
-	    b_guest, username, src_val, b_normal, b_fai, b_sub, dst_val,
-	    &b_partial, &normal_size, &fai_size, &folder_count, dbase))
-=======
 	if (!folder_copy_folder_internal(pdb, cpid, b_guest, username, src_val,
 	    b_normal, b_fai, b_sub, dst_val, &b_partial, &normal_size,
 	    &fai_size, &folder_count, dbase))
->>>>>>> 834e82e2
 		return FALSE;
 	if (folder_count > 0) {
 		snprintf(sql_string, std::size(sql_string), "UPDATE folder_properties SET "
@@ -1594,12 +1582,6 @@
 	auto sql_transact = gx_sql_begin_trans(pdb->psqlite);
 	if (!sql_transact)
 		return false;
-<<<<<<< HEAD
-	if (account_id == 0)
-		account_id = get_account_id();
-=======
-	auto dbase = pdb->m_base;
->>>>>>> 834e82e2
 	if (b_copy &&
 	    cu_check_msgsize_overflow(pdb->psqlite, PR_STORAGE_QUOTA_LIMIT) &&
 	    common_util_check_msgcnt_overflow(pdb->psqlite)) {
