// SPDX-License-Identifier: AGPL-3.0-or-later
// SPDX-FileCopyrightText: 2022 grommunio GmbH
// This file is part of Gromox.
#include <algorithm>
#include <cctype>
#include <cerrno>
#include <chrono>
#include <cmath>
#include <cstdint>
#include <cstring>
#include <functional>
#include <memory>
#include <string>
#include <tinyxml2.h>
#include <fmt/core.h>
#include <fmt/printf.h>
#include <json/value.h>
#include <json/writer.h>
#include <libHX/ctype_helper.h>
#include <libHX/string.h>
#include <gromox/config_file.hpp>
#include <gromox/element_data.hpp> /* MESSAGE_CONTENT alias */
#include <gromox/fileio.h>
#include <gromox/hpm_common.h>
#include <gromox/mapi_types.hpp>
#include <gromox/mysql_adaptor.hpp>
#include "mysql_adaptor/sql2.hpp"

using namespace std::string_literals;
using namespace gromox;
using namespace tinyxml2;

namespace {

enum class adv_setting {
	no, yes, not_old_mso, new_mso_only,
};

class OxdiscoPlugin {
	public:
	OxdiscoPlugin();

	http_status proc(int, const void *, uint64_t);
	std::pair<unsigned int, std::string> access_ok(int, const char *, const char *);
	static BOOL preproc(int);

	struct _mysql {
		_mysql();

		decltype(mysql_adaptor_get_user_displayname) *get_user_displayname;
		decltype(mysql_adaptor_get_user_ids) *get_user_ids;
		decltype(mysql_adaptor_get_domain_ids) *get_domain_ids;
		decltype(mysql_adaptor_scndstore_hints) *scndstore_hints;
		decltype(mysql_adaptor_get_homeserver) *get_homeserver;
		decltype(mysql_adaptor_meta) *meta;
	} mysql; // mysql adaptor function pointers

	struct _exmdb {
		_exmdb();
		#define EXMIDL(n, p) EXMIDL_RETTYPE (*n) p;
		#define IDLOUT
		#include <gromox/exmdb_idef.hpp>
		#undef EXMIDL
		#undef IDLOUT
	} exmdb;

	private:
	std::string x500_org_name = "Gromox default";
	uint server_id; // Hash of the name of the mail server
	std::string RedirectAddr; // Domain to perform Autodiscover
	std::string RedirectUrl; // URL for a subsequent Autodiscover request
	std::string host_id;
	int request_logging = 0; // 0 = none, 1 = request data
	int response_logging = 0; // 0 = none, 1 = response data
	int pretty_response = 0; // 0 = compact output, 1 = pretty printed response
	adv_setting m_advertise_rpch = adv_setting::yes, m_advertise_mh = adv_setting::yes;
	bool m_validate_scndrequest = true;

	void loadConfig();
	static void writeheader(int, int, size_t);
	static void writeheader_json(int, int, size_t);
	http_status die(int, unsigned int, const char *) const;
	http_status resp(int, const char *, const char *, const char *) const;
	int resp_web(tinyxml2::XMLElement *, const char *, const char *, const char *ua) const;
	int resp_eas(tinyxml2::XMLElement *, const char *) const;
	http_status resp_json(int, const char *) const;
	static void resp_mh(XMLElement *, const char *home, const char *dom, const std::string &, const std::string &, const std::string &, const std::string &, bool);
	void resp_rpch(XMLElement *, const char *home, const char *dom, const std::string &, const std::string &, const std::string &, const std::string &, bool) const;
	http_status resp_autocfg(int, const char *) const;
	static tinyxml2::XMLElement *add_child(tinyxml2::XMLElement *, const char *, const char *);
	static tinyxml2::XMLElement *add_child(tinyxml2::XMLElement *, const char *, const std::string &);
	static const char *gtx(tinyxml2::XMLElement &, const char *);
	std::string get_redirect_addr(const char *) const;
	BOOL username_to_essdn(const char *, char *, size_t, unsigned int &, unsigned int &) const;
	BOOL domainname_to_essdn(const char *, char *, size_t, unsigned int &) const;
	static bool advertise_prot(enum adv_setting, const char *ua);
	static std::string get_deploymentid(unsigned int, const char *);
	static void get_hex_string(const char *, char *);
};

}

DECLARE_HPM_API();

static constexpr char
	response_xmlns[] = "http://schemas.microsoft.com/exchange/autodiscover/responseschema/2006",
	response_outlook_xmlns[] = "http://schemas.microsoft.com/exchange/autodiscover/outlook/responseschema/2006a",
	oxd_server_version[] = "73C0834F", /* 15.00.0847.4040 */
	response_mobile_xmlns[] = "http://schemas.microsoft.com/exchange/autodiscover/mobilesync/responseschema/2006",
	msas_base_url[] = "https://{}/Microsoft-Server-ActiveSync",
	mailbox_base_url[] = "https://{}/mapi/{}/?MailboxId={}@{}",
	ews_base_url[] = "https://{}/EWS/{}",
	oab_base_url[] = "https://{}/OAB/",
	server_base_dn[] = "/o={}/ou=Exchange Administrative Group "
			"(FYDIBOHF23SPDLT)/cn=Configuration/cn=Servers/cn={}@{}",
	public_folder[] = "Public Folder",
	public_folder_email[] = "public.folder.root@"; /* EXC: PUBS@thedomain */
static unsigned int ok_code = 200, bad_address_code = 501;
static constexpr char bad_address_msg[] = "Bad Address";
static unsigned int invalid_request_code = 600;
static constexpr char invalid_request_msg[] = "Invalid Request";
static unsigned int provider_unavailable_code = 601;
static constexpr char provider_unavailable_msg[] = "Provider is not available";
static unsigned int server_error_code = 603;
static constexpr char
	server_error_msg[] = "Server Error",
	not_supported_protocol[] = "ProtocolNotSupported",
	not_supported_protocol_message[] = "Protocol: The protocol '{}' is not supported. Supported protocols are: 'ActiveSync,AutodiscoverV1,Ews,Rest,Substrate,SubstrateSearchService,SubstrateNotificationService,OutlookMeetingScheduler,OutlookPay,Actions,Connectors,ConnectorsProcessors,ConnectorsWebhook,NotesClient,OwaPoweredExperience,ToDo,Weve,OutlookLocationsService,OutlookCloudSettingsService,OutlookTailoredExperiences,OwaPoweredExperienceV2,Speedway,SpeechAndLanguagePersonalization,SubstrateSignalService,CompliancePolicyService'.",
	no_protocol[] = "MissingProtocol",
	no_protocol_message[] = "A valid value must be provided for the query parameter 'Protocol'.",
	missing_parameter[] = "MandatoryParameterMissing",
	missing_parameter_message[] = "The get request sent does not match the valid format.",
	exchange_asmx[] = "Exchange.asmx",
	header_templ[] =
		"HTTP/1.1 {} {}\r\n"
		"Content-Type: text/xml\r\n"
		"Content-Length: {}\r\n\r\n",
	header_templ_json[] =
		"HTTP/1.1 {} {}\r\n"
		"Content-Type: application/json\r\n"
		"Content-Length: {}\r\n\r\n",
	error_templ[] =
		"<?xml version=\"1.0\" encoding=\"utf-8\"?>"
		"<Autodiscover xmlns=\"http://schemas.microsoft.com/exchange/autodiscover/responseschema/2006\">"
			"<Response>"
				"<Error Time=\"{}\" Id=\"{}\">"
					"<ErrorCode>{}</ErrorCode>"
					"<Message>{}</Message>"
					"<DebugData />"
				"</Error>"
			"</Response>"
		"</Autodiscover>";

static const std::pair<const char *, const char *> protocol_list[] = {
	{"Actions", ""}, // outlook.office365.com/actionsb2netcore
	{"ActiveSync", "https://{}/Microsoft-Server-ActiveSync"},
	{"AutodiscoverV1", "https://{}/autodiscover/autodiscover.xml"},
	{"CompliancePolicyService", ""}, // outlook.office.com/CompliancePolicy/api/
	{"Connectors", ""}, // outlook.office365.com/connectors
	{"ConnectorsProcessors", ""}, // outlook.office365.com/connectorsprocessors
	{"ConnectorsWebhook", ""}, // outlook.office365.com/webhook
	{"Ews", "https://{}/EWS/Exchange.asmx"}, // outlook.office365.com/EWS/Exchange.asmx
	{"NotesClient", ""}, // substrate.office.com/notesfabric
	{"OutlookCloudSettingsService", ""}, // substrate.office.com/ows/v1/outlookcloudsettings/settings
	{"OutlookLocationsService", ""}, // outlook.office365.com/locations/api
	{"OutlookMeetingScheduler", ""}, // outlook.office.com/scheduling/api
	{"OutlookPay", ""}, // outlook.office.com/opay
	{"OutlookTailoredExperiences", ""}, // substrate.office.com/txpB2
	{"OwaPoweredExperience", ""}, // outlook.office365.com/
	{"OwaPoweredExperienceV2", ""}, // outlook.office.com/ows/v1.0/Opx/configuration
	{"Rest", ""}, // outlook.office.com/api
	{"SpeechAndLanguagePersonalization", ""}, // outlook.office365.com/slp
	{"Speedway", ""}, // outlook.office.com/ows/groupsapi/v0.1/
	{"Substrate", ""}, // substrate.office.com/
	{"SubstrateNotificationService", ""}, // substrate.office.com/insights
	{"SubstrateSearchService", ""}, // outlook.office365.com/search
	{"ToDo", ""}, // substrate.office.com/todob2
	{"Weve", ""}, // substrate.office.com/WeveB2
};

OxdiscoPlugin::OxdiscoPlugin()
{
	host_id = get_host_ID();
	loadConfig();
	server_id = std::hash<std::string>{}(host_id);

	mlog(LV_DEBUG, "[oxdisco] org %s RedirectAddr %s RedirectUrl %s request_logging %d response_logging %d pretty_response %d",
		x500_org_name.empty() ? "empty" : x500_org_name.c_str(),
		RedirectAddr.empty() ? "empty" : RedirectAddr.c_str(),
		RedirectUrl.empty() ? "empty" : RedirectUrl.c_str(),
		request_logging, response_logging, pretty_response);
}

static bool brkp(char c)
{
	return c == '\0' || c == '/' || c == '?';
}

/**
 * @brief      Preprocess request
 *
 * @param      ctx_id  Request context identifier
 *
 * @return     TRUE if the request is to be processed by this plugin, false otherwise
 */
BOOL OxdiscoPlugin::preproc(int ctx_id)
{
	auto req = get_request(ctx_id);
// In some cases the clients may issue unauthed GET requests
// In such case the plugin issues redirect in response
//	if (strcasecmp(req->method, "POST") != 0)
//		/* emit("All requests must be POST"); */
//		return false;
	auto uri = req->f_request_uri.c_str();
	if (strcasecmp(uri, "/autodiscover/autodiscover.xml") == 0 && brkp(uri[30]))
		return TRUE;
	if (strncasecmp(uri, "/.well-known/autoconfig/mail/config-v1.1.xml", 44) == 0 && brkp(uri[44]))
		return TRUE;
	if (strncasecmp(uri, "/autodiscover/autodiscover.json", 31) == 0 && brkp(uri[31]))
		return TRUE;
	return false;
}

static std::string extract_qparam(const char *qstr, const char *srkey)
{
	std::string ret;
	for (auto &&kvpair : gx_split(qstr, '&')) {
		auto k = kvpair.data();
		auto v = strchr(k, '=');
		if (v == nullptr) {
			ret.clear();
			continue;
		}
		*v = '\0';
		if (strcasecmp(k, srkey) != 0)
			continue;
		ret = ++v;
		auto bg = ret.begin();
		for (; *v != '\0'; ++v) {
			if (*v == '+') {
				*bg++ = ' ';
			} else if (v[0] == '%' && v[1] != '\0' && v[2] != '\0') {
				uint8_t a = toupper(v[1]), b = toupper(v[2]);
				uint8_t c = a >= '0' && a <= '9' ? a - '0' : a - 'A' + 10;
				c <<= 4;
				c |=        b >= '0' && b <= '9' ? b - '0' : b - 'A' + 10;
				*bg++ = c;
				v += 2;
			} else {
				*bg++ = *v;
			}
		}
	}
	return ret;
}

/**
 * Is it ok to give out metadata, such as their PR_DISPLAY_NAME?
 * If @actor has _any_ kind of permission (or a scndstore hint entry),
 * then allow it.
 */
std::pair<unsigned int, std::string> OxdiscoPlugin::access_ok(int ctx_id,
    const char *target, const char *actor)
{
	if (m_validate_scndrequest == 0 || strcasecmp(target, actor) == 0 ||
	    strncasecmp(target, public_folder_email, 19) == 0)
		return {ok_code, {}};
	unsigned int auth_user_id = 0, auth_domain_id = 0;
	mysql.get_user_ids(actor, &auth_user_id, &auth_domain_id, nullptr);
	std::vector<sql_user> hints;
	auto err = mysql.scndstore_hints(auth_user_id, hints);
	if (err != 0) {
		mlog(LV_ERR, "oxdisco: error retrieving secondary store hints: %s", strerror(err));
		return {server_error_code, server_error_msg};
	}
	if (std::any_of(hints.begin(), hints.end(),
	    [&](const sql_user &u) { return strcasecmp(u.username.c_str(), target) == 0; }))
		return {ok_code, {}};
	sql_meta_result mres;
	err = mysql.meta(target, WANTPRIV_METAONLY, mres);
	if (err != 0) {
<<<<<<< HEAD
		mlog(LV_ERR, "oxdisco: cannot retrieve usermeta for %s: %s",
			target, strerror(err));
		return die(ctx_id, server_error_code, server_error_msg);
=======
		mlog(LV_ERR, "oxdisco: cannot retrieve usermeta for %s", strerror(err));
		return {server_error_code, server_error_msg};
>>>>>>> c5607bc5
	}
	uint32_t perm = 0;
	if (!exmdb.get_mbox_perm(mres.maildir.c_str(), actor, &perm)) {
		mlog(LV_ERR, "oxdisco: cannot access mailbox of %s to test for permissions", target);
		return {server_error_code, server_error_msg};
	}
	if (perm != 0)
		return {ok_code, {}};
	return {bad_address_code, bad_address_msg + " (403 Permission Denied)"s};
}

/**
 * @brief      Proccess request
 *
 * Checks checks the request data, processes the request and
 * writes the response.
 *
 * @param      ctx_id   Request context identifier
 * @param      content  Request data
 * @param      len      Length of request data
 *
 * @return http_status::none if left unhandled, http_status::ok if any response sent, or
 * >=http_status::bad_request to let httpd generate a response
 */
http_status OxdiscoPlugin::proc(int ctx_id, const void *content, uint64_t len) try
{
	HTTP_AUTH_INFO auth_info = get_auth_info(ctx_id);
	auto req = get_request(ctx_id);
	size_t l = req->f_request_uri.size();
	if (l == 0)
		return http_status::none;
	auto uri = req->f_request_uri.c_str();
	if (strncasecmp(uri, "/.well-known/autoconfig/mail/config-v1.1.xml", 44) == 0 && brkp(uri[44])) {
		if (auth_info.auth_status != http_status::ok)
			return http_status::unauthorized;
		if (uri[44] == '/' || uri[44] == '\0')
			return resp_autocfg(ctx_id, auth_info.username);
		auto username = extract_qparam(&uri[45], "emailaddress");
		return resp_autocfg(ctx_id, username.c_str());
	} else if (strncasecmp(uri, "/autodiscover/autodiscover.json", 31) == 0 && brkp(uri[31])) {
		return resp_json(ctx_id, uri);
	}
	if (auth_info.auth_status != http_status::ok)
		return http_status::unauthorized;
	XMLDocument doc;
	if (doc.Parse(static_cast<const char *>(content), len) != XML_SUCCESS)
		return die(ctx_id, invalid_request_code, invalid_request_msg);

	auto root = doc.RootElement();
	auto name = root != nullptr ? root->Name() : nullptr;
	if (name == nullptr || strcasecmp(name, "Autodiscover") != 0) {
		return die(ctx_id, invalid_request_code, invalid_request_msg);
	}

	if (request_logging > 0)
		mlog(LV_DEBUG, "[oxdisco] incoming: %.*s",
			static_cast<int>(len), static_cast<const char *>(content));

	auto req_node = root->FirstChildElement("Request");
	if (req_node == nullptr)
		return die(ctx_id, invalid_request_code, invalid_request_msg);

	// TODO LegacyDN element if email is not available?
	auto email = gtx(*req_node, "EMailAddress");
	if (email == nullptr || strchr(email, '@') == nullptr)
		return die(ctx_id, invalid_request_code, invalid_request_msg);

	auto ars = gtx(*req_node, "AcceptableResponseSchema");
	if (ars == nullptr)
		return die(ctx_id, provider_unavailable_code, provider_unavailable_msg);
	auto [err_code, reason] = access_ok(ctx_id, email, auth_info.username);
	if (err_code != ok_code)
		return die(ctx_id, err_code, reason.c_str());
	if (!RedirectAddr.empty() || !RedirectUrl.empty()) {
		mlog(LV_DEBUG, "[oxdisco] send redirect response");
	}
	return resp(ctx_id, auth_info.username, email, ars);
} catch (const std::bad_alloc &) {
	fprintf(stderr, "E-1700: ENOMEM\n");
	return die(ctx_id, server_error_code, server_error_msg);
}

static constexpr cfg_directive autodiscover_cfg_defaults[] = {
	{"oxdisco_advertise_mh", "yes"},
	{"oxdisco_advertise_rpch", "yes"},
	{"oxdisco_pretty_response", "0", CFG_BOOL},
	{"oxdisco_redirect_addr", ""},
	{"oxdisco_redirect_url", ""},
	{"oxdisco_request_logging", "0", CFG_BOOL},
	{"oxdisco_response_logging", "0", CFG_BOOL},
	{"oxdisco_validate_scndrequest", "yes", CFG_BOOL},
	{"x500_org_name", "Gromox default"},
	CFG_TABLE_END,
};

static enum adv_setting parse_adv(const char *s)
{
	if (strcasecmp(s, "no") == 0 || strcmp(s, "0") == 0)
		return adv_setting::no;
	else if (strcasecmp(s, "not_old_mso") == 0)
		return adv_setting::not_old_mso;
	else if (strcasecmp(s, "new_mso_only") == 0)
		return adv_setting::new_mso_only;
	return adv_setting::yes;
}

/**
 * @brief      Loads configuration file
 *
 */
void OxdiscoPlugin::loadConfig()
{
	auto c = config_file_initd("autodiscover.ini", get_config_path(), nullptr);
	if (c != nullptr) {
		auto s = c->get_value("organization");
		if (s != nullptr) {
			auto &x = x500_org_name;
			x = s;
#if __cplusplus >= 202000L
			std::erase(x, '\'');
#else
			x.erase(std::remove(x.begin(), x.end(), '\''), x.end());
#endif
		}
		s = c->get_value("hostname");
		if (s != nullptr)
			host_id = s;
		s = c->get_value("advertise_mh");
		if (s != nullptr)
			m_advertise_mh = parse_adv(s);
		s = c->get_value("advertise_rpch");
		if (s != nullptr)
			m_advertise_rpch = parse_adv(s);
	}
	/* If there is no autodiscover.cfg, we have an old system and are done. */
	c = config_file_initd("autodiscover.cfg", get_config_path(), nullptr);
	if (c == nullptr || *c->file_name == '\0')
		return;
	/* If there is autodiscover.cfg, ignore autodiscover.ini */
	c = config_file_initd("autodiscover.cfg", get_config_path(), autodiscover_cfg_defaults);
	x500_org_name = c->get_value("x500_org_name");
	RedirectAddr = c->get_value("oxdisco_redirect_addr");
	RedirectUrl = c->get_value("oxdisco_redirect_url");
	request_logging = c->get_ll("oxdisco_request_logging");
	response_logging = c->get_ll("oxdisco_response_logging");
	pretty_response = c->get_ll("oxdisco_pretty_response");
	m_advertise_mh = parse_adv(c->get_value("oxdisco_advertise_mh"));
	m_advertise_rpch = parse_adv(c->get_value("oxdisco_advertise_rpch"));
	m_validate_scndrequest = c->get_ll("oxdisco_validate_scndrequest");
	auto s = c->get_value("oxdisco_exonym");
	if (s != nullptr)
		host_id = s;
}

/**
 * @brief      Write basic response header
 *
 * @param      ctx_id          Request context identifier
 * @param      code            HTTP response code
 * @param      content_length  Length of the response body
 */
void OxdiscoPlugin::writeheader(int ctx_id, int code, size_t content_length)
{
	const char* status = "OK";
	switch(code) {
	case 400: status = "Bad Request"; break;
	case 500: status = "Internal Server Error"; break;
	}
	auto buff = fmt::format(header_templ, code, status, content_length);
	write_response(ctx_id, buff.c_str(), buff.size());
}

void OxdiscoPlugin::writeheader_json(int ctx_id, int code, size_t content_length)
{
	const char *status = "OK";
	switch (code) {
	case 400:
		status = "Bad Request";
			break;
	case 500:
		status = "Internal Server Error";
		break;
	}
	auto buff = fmt::format(header_templ_json, code, status, content_length);
	write_response(ctx_id, buff.c_str(), buff.size());
}

/**
 * @brief      Stop processing request and send error message
 *
 * @param      ctx_id          Request context identifier
 * @param      error_code      Error code for the Autodiscover response (similar to, but not equal to HTTP status codes)
 * @param      error_msg       Error message for the Autodiscover response
 * @return     BOOL the request was handled/a response was sent
 */
http_status OxdiscoPlugin::die(int ctx_id, unsigned int error_code,
    const char *error_msg) const
{
	struct tm timebuf;
	char error_time[13];
	auto rawtime = time(nullptr);
	auto timeinfo = localtime_r(&rawtime, &timebuf);
	strftime(error_time, std::size(error_time), "%T", timeinfo);

	auto data = fmt::format(error_templ, error_time, server_id, error_code, error_msg);
	mlog(LV_DEBUG, "[oxdisco] die response: %zu, %s", data.size(), data.c_str());
	writeheader(ctx_id, 200, data.size());
	return write_response(ctx_id, data.c_str(), data.size());
}

/**
 * @brief      Gets value of an XMLElement
 *
 * @param      el              XMLElement
 * @param      tag             Tag to get value of
 *
 * @return     const char*     Value of the tag
 */
const char *OxdiscoPlugin::gtx(XMLElement &el, const char *tag)
{
	auto nd = el.FirstChildElement(tag);
	return nd != nullptr ? nd->GetText() : nullptr;
}

/**
 * @brief      Adds new child and set its value if necessary to an XMLElement
 *
 * @param      el              XMLElement
 * @param      tag             Tag to add
 * @param      val             Value of the tag
 * @return     XMLElement*     New child element
 */
XMLElement *OxdiscoPlugin::add_child(XMLElement *el,
	const char *tag, const char *val = nullptr)
{
	auto ch = el->InsertNewChildElement(tag);
	if (val != nullptr)
		ch->SetText(val);
	return ch;
}

XMLElement *OxdiscoPlugin::add_child(XMLElement *el, const char *tag,
    const std::string &val)
{
	auto ch = el->InsertNewChildElement(tag);
	ch->SetText(val.c_str());
	return ch;
}

/**
 * @brief      Create and send response
 *
 * @param      ctx_id          Request context identifier
 * @param      email           Email address for autodiscover
 * @param      ars             Acceptable response schema
 *
 * @return     BOOL            TRUE if response was successful, false otherwise
 */
http_status OxdiscoPlugin::resp(int ctx_id, const char *authuser,
    const char *email, const char *ars) const
{
	auto req = get_request(ctx_id);
	tinyxml2::XMLDocument respdoc;
	auto decl = respdoc.NewDeclaration();
	respdoc.InsertEndChild(decl);

	auto resproot = respdoc.NewElement("Autodiscover");
	resproot->SetAttribute("xmlns", response_xmlns);
	int ret;

	if (strcasecmp(ars, response_outlook_xmlns) == 0)
		ret = resp_web(resproot, authuser, email, req->f_user_agent.c_str());
	else if (strcasecmp(ars, response_mobile_xmlns) == 0)
		ret = resp_eas(resproot, email);
	else {
		respdoc.Clear();
		return die(ctx_id, provider_unavailable_code, provider_unavailable_msg);
	}
	if (ret < 0)
		return die(ctx_id, 503, "Internal Server Error");

	int code = 200;
	respdoc.InsertEndChild(resproot);
	XMLPrinter printer(nullptr, !pretty_response);
	respdoc.Print(&printer);

	const char* response = printer.CStr();
	if (response_logging > 0)
		mlog(LV_DEBUG, "[oxdisco] response: %s", response);

	writeheader(ctx_id, code, strlen(response));
	return write_response(ctx_id, response, strlen(response));
}

bool OxdiscoPlugin::advertise_prot(enum adv_setting adv, const char *ua)
{
	switch (adv) {
	case adv_setting::no:
		return false;
	case adv_setting::not_old_mso:
		return strncasecmp(ua, "Microsoft Office/", 17) != 0 ||
		       strtoul(&ua[17], nullptr, 10) >= 16;
	case adv_setting::new_mso_only:
		return strncasecmp(ua, "Microsoft Office/", 17) == 0 &&
		       strtoul(&ua[17], nullptr, 10) >= 16;
	default:
		return true;
	}
}

/**
 * @brief      Create response for outlook schema
 *
 * @param      el
 * @param      email
 */
int OxdiscoPlugin::resp_web(XMLElement *el, const char *authuser,
    const char *email, const char *user_agent) const
{
	auto resp = add_child(el, "Response");
	resp->SetAttribute("xmlns", response_outlook_xmlns);

	if (!RedirectUrl.empty()) {
		auto resp_acc = add_child(resp, "Account");
		add_child(resp_acc, "Action", "redirectUrl");
		add_child(resp_acc, "RedirectUrl", RedirectUrl.c_str());
		return 0;
	}
	else if (!RedirectAddr.empty()) {
		auto resp_acc = add_child(resp, "Account");
		add_child(resp_acc, "Action", "redirectAddr");
		add_child(resp_acc, "RedirectAddr", get_redirect_addr(email));
		return 0;
	}

	auto resp_user = add_child(resp, "User");
	add_child(resp_user, "AutoDiscoverSMTPAddress", email); // TODO get the primary email address

	auto buf = std::make_unique<char[]>(4096);
	auto domain = strchr(email, '@');
	if (domain == nullptr)
		return -1;
	++domain;
	char hex_string[12];
	bool is_private = strncasecmp(email, public_folder_email, 19) != 0;
	std::pair<std::string, std::string> homesrv_buf;
	if (mysql.get_homeserver(is_private ? email : domain,
	    is_private, homesrv_buf) != 0)
		return -1;
	const char *homesrv = homesrv_buf.second.c_str();
	if (*homesrv == '\0')
		homesrv = host_id.c_str();

	std::string DisplayName, LegacyDN, DeploymentId;
	unsigned int user_id = 0, domain_id = 0;
	if (is_private) {
		if (!mysql.get_user_displayname(email, buf.get(), 4096))
			return -1;
		DisplayName = buf.get();
		if (!username_to_essdn(email, buf.get(), 4096, user_id, domain_id))
			return -1;
		LegacyDN = buf.get();

		get_hex_string(email, hex_string);
		DeploymentId = get_deploymentid(user_id, hex_string);
	}
	else {
		DisplayName = public_folder;
		if (!domainname_to_essdn(domain, buf.get(), 4096, domain_id))
			return -1;
		LegacyDN = buf.get();

		get_hex_string(domain, hex_string);
		DeploymentId = get_deploymentid(domain_id, hex_string);
	}

	add_child(resp_user, "DisplayName", DisplayName);
	add_child(resp_user, "LegacyDN", LegacyDN);
	add_child(resp_user, "DeploymentId", DeploymentId);

	auto resp_acc = add_child(resp, "Account");
	add_child(resp_acc, "AccountType", "email");
	add_child(resp_acc, "Action", "settings"); // TODO redirectAddr, redirectUrl
	add_child(resp_acc, "MicrosoftOnline", "False");
	add_child(resp_acc, "ConsumerMailbox", "False");

	auto ews_url = fmt::format(ews_base_url, homesrv, exchange_asmx);
	auto OABUrl = fmt::format(oab_base_url, homesrv);
	auto EcpUrl = fmt::format(ews_base_url, homesrv, "");

	if (advertise_prot(m_advertise_mh, user_agent))
		resp_mh(resp_acc, homesrv, domain, ews_url, OABUrl, EcpUrl,
			DeploymentId, is_private);
	if (advertise_prot(m_advertise_rpch, user_agent))
		resp_rpch(resp_acc, homesrv, domain, ews_url, OABUrl, EcpUrl,
			DeploymentId, is_private);

	std::vector<sql_user> hints;
	if (is_private && strcasecmp(authuser, email) == 0) {
		auto err = mysql.scndstore_hints(user_id, hints);
		if (err != 0) {
			mlog(LV_ERR, "oxdisco: error retrieving secondary store hints: %s", strerror(err));
			return -1;
		}
	}

	if (is_private && hints.size() > 0) {
		for (const auto &user : hints) {
			auto am = add_child(resp_acc, "AlternativeMailbox");
			add_child(am, "Type", "Delegate");
			auto em = user.username.c_str();
			auto dn = user.propvals.find(PR_DISPLAY_NAME);
			/* DispName is required as per OXDSCLI § */
			add_child(am, "DisplayName", dn != user.propvals.end() ? dn->second.c_str() : em);
			add_child(am, "SmtpAddress", em);
			add_child(am, "OwnerSmtpAddress", em);
		}
	}

	if (is_private) {
		auto pfe = fmt::format("{}{}", public_folder_email, domain);
		auto resp_pfi = add_child(resp_acc, "PublicFolderInformation");
		add_child(resp_pfi, "SmtpAddress", pfe);
	}

	return 0;
}

void OxdiscoPlugin::resp_mh(XMLElement *resp_acc, const char *homesrv,
    const char *domain,
    const std::string &ews_url, const std::string &OABUrl,
    const std::string &EcpUrl, const std::string &deploymentid,
    bool is_private)
{
	auto resp_prt = add_child(resp_acc, "Protocol");
	add_child(resp_prt, "OOFUrl", ews_url);
	add_child(resp_prt, "OABUrl", OABUrl);

	add_child(resp_prt, "Type", "EXHTTP");
	add_child(resp_prt, "Server", homesrv);
	add_child(resp_prt, "SSL", "On");
	add_child(resp_prt, "CertPrincipalName", "None");
	add_child(resp_prt, "AuthPackage", "basic");
	add_child(resp_prt, "ServerExclusiveConnect", "on");

	if (is_private) {
		add_child(resp_prt, "ASUrl", ews_url);
		add_child(resp_prt, "EwsUrl", ews_url);
		add_child(resp_prt, "EmwsUrl", ews_url);

		add_child(resp_prt, "EcpUrl", EcpUrl);
		add_child(resp_prt, "EcpUrl-photo", "thumbnail.php");
	}


	/* Protocol Type=mapiHttp */
	resp_prt = add_child(resp_acc, "Protocol");
	resp_prt->SetAttribute("Type", "mapiHttp");
	resp_prt->SetAttribute("Version", "1");
	auto resp_prt_mst = add_child(resp_prt, "MailStore");

	auto mst_url = fmt::format(mailbox_base_url, homesrv, "emsmdb", deploymentid, domain);
	add_child(resp_prt_mst, "InternalUrl", mst_url);
	add_child(resp_prt_mst, "ExternalUrl", mst_url);

	auto abk_url = fmt::format(mailbox_base_url, homesrv, "nspi", deploymentid, domain);
	auto resp_prt_abk = add_child(resp_prt, "AddressBook");
	add_child(resp_prt_abk, "InternalUrl", abk_url);
	add_child(resp_prt_abk, "ExternalUrl", abk_url);
}

void OxdiscoPlugin::resp_rpch(XMLElement *resp_acc, const char *homesrv,
    const char *domain,
    const std::string &ews_url, const std::string &OABUrl,
    const std::string &EcpUrl, const std::string &deploymentid,
    bool is_private) const
{
	auto resp_prt = add_child(resp_acc, "Protocol");
	add_child(resp_prt, "Type", "EXCH");

	auto depl_server = fmt::format("{}@{}", deploymentid, domain);
	add_child(resp_prt, "Server", depl_server);
	add_child(resp_prt, "ServerVersion", oxd_server_version);

	auto ServerDN = fmt::format(server_base_dn,
		x500_org_name.c_str(), deploymentid, domain);
	add_child(resp_prt, "ServerDN", ServerDN);

	auto MdbDN = fmt::format(server_base_dn,
		x500_org_name.c_str(), deploymentid, domain);
	MdbDN += "/cn=Microsoft Private MDB";
	add_child(resp_prt, "MdbDN", MdbDN);

	add_child(resp_prt, "AuthPackage", "anonymous");
	add_child(resp_prt, "ServerExclusiveConnect", "off");

	if (is_private) {
		add_child(resp_prt, "OOFUrl", ews_url);
		add_child(resp_prt, "OABUrl", OABUrl);
		add_child(resp_prt, "PublicFolderServer", homesrv);
		add_child(resp_prt, "ASUrl", ews_url);
		add_child(resp_prt, "EwsUrl", ews_url);
		add_child(resp_prt, "EmwsUrl", ews_url);
		add_child(resp_prt, "EcpUrl", EcpUrl);
		add_child(resp_prt, "EcpUrl-photo", "thumbnail.php");
	}

	/* Protocol EXPR */
	resp_prt = add_child(resp_acc, "Protocol");
	add_child(resp_prt, "Type", "EXPR");
	add_child(resp_prt, "Server", homesrv);
	add_child(resp_prt, "SSL", "On");
	add_child(resp_prt, "CertPrincipalName", "None");
	add_child(resp_prt, "AuthPackage", "basic");
	add_child(resp_prt, "ServerExclusiveConnect", "on");
	if (is_private) {
		add_child(resp_prt, "OOFUrl", ews_url);
		add_child(resp_prt, "OABUrl", OABUrl);
	}

}

/**
 * @brief      Create response for mobilesync schema
 *
 * @param      el              Response XMLElement
 * @param      email           Email address for autodiscover
 */
int OxdiscoPlugin::resp_eas(XMLElement *el, const char *email) const
{
	auto resp = add_child(el, "Response");
	resp->SetAttribute("xmlns", response_mobile_xmlns);

	add_child(resp, "Culture", "en:us");

	auto resp_user = add_child(resp, "User");
	auto buf = std::make_unique<char[]>(4096);
	if (!mysql.get_user_displayname(email, buf.get(), 4096))
		return -1;
	add_child(resp_user, "DisplayName", buf.get());
	add_child(resp_user, "EMailAddress", email);

	auto resp_act = add_child(resp, "Action");

	auto domain = strchr(email, '@');
	if (domain == nullptr)
		return -1;
	++domain;
	bool is_private = strncasecmp(email, public_folder_email, 19) != 0;
	std::pair<std::string, std::string> homesrv_buf;
	if (mysql.get_homeserver(is_private ? email : domain,
	    is_private, homesrv_buf) != 0)
		return -1;
	const char *homesrv = homesrv_buf.second.c_str();
	if (*homesrv == '\0')
		homesrv = host_id.c_str();

	if (!RedirectAddr.empty() && strcasecmp(domain, RedirectAddr.c_str()) != 0) {
		auto redirect_addr = get_redirect_addr(email);
		add_child(resp_act, "Redirect", redirect_addr);
	}
	else {
		auto resp_set = add_child(resp_act, "Settings");
		auto resp_ser = add_child(resp_set, "Server");
		add_child(resp_ser, "Type", "MobileSync");
		auto url = fmt::format(msas_base_url, homesrv);
		add_child(resp_ser, "Url", url);
		add_child(resp_ser, "Name", url);
	}
	return 0;
}

http_status OxdiscoPlugin::resp_json(int ctx_id, const char *get_request_uri) const
{
	Json::Value respdoc;
	bool error = true;
	const char *find_q = strchr(get_request_uri, '?');
	if (find_q != nullptr) {
		auto protocol_name = extract_qparam(find_q + 1, "Protocol");
		if (!protocol_name.empty()) {
			auto iterator = std::lower_bound(std::begin(protocol_list),
			                std::end(protocol_list), protocol_name.c_str(),
			                [](const std::pair<const char *, const char *> &i, const char *n) {
			                	return strcasecmp(i.first, n) < 0;
			                });
			if (iterator != std::end(protocol_list) &&
			    strcasecmp(iterator->first, protocol_name.c_str()) == 0) {
				respdoc["Protocol"] = iterator->first;
				respdoc["Url"] = fmt::format(fmt::runtime(iterator->second), host_id);
				error = false;
			}
			// protocol not supported
			if (error == true) {
				respdoc["ErrorCode"] = not_supported_protocol;
				auto err_rsp = fmt::format(not_supported_protocol_message, protocol_name);
				respdoc["ErrorMessage"] = err_rsp;
				error = false;
			}
		}
		// missing protocol
		if (error == true) {
			respdoc["ErrorCode"] = no_protocol;
			respdoc["ErrorMessage"] = no_protocol_message;
			error = false;
		}
	}
	// missing mandatory parameter
	if (error == true) {
		respdoc["ErrorCode"] = missing_parameter;
		respdoc["ErrorMessage"] = missing_parameter_message;
		error = false;
	}
	int code = 200;
	Json::StreamWriterBuilder swb;
	swb["indentation"] = "";
	auto response = Json::writeString(swb, respdoc);
	if (response_logging > 0)
		mlog(LV_DEBUG, "[oxdisco_v2] response: %s", response.c_str());
	writeheader_json(ctx_id, code, response.size());
	return write_response(ctx_id, response.c_str(), response.size());
}

http_status OxdiscoPlugin::resp_autocfg(int ctx_id, const char *username) const
{
	tinyxml2::XMLDocument respdoc;
	auto decl = respdoc.NewDeclaration();
	respdoc.InsertEndChild(decl);

	auto resproot = respdoc.NewElement("clientConfig");
	resproot->SetAttribute("version", "1.1");
	respdoc.InsertEndChild(resproot);

	auto t_host_id = host_id.c_str();
	auto resp_prov = add_child(resproot, "emailProvider");
	resp_prov->SetAttribute("id", t_host_id);

	// TODO get all domains?
	add_child(resp_prov, "domain", t_host_id);
	add_child(resp_prov, "displayName", "Gromox Mail");
	add_child(resp_prov, "displayShortName", "Gromox");

	auto resp_imap = add_child(resp_prov, "incomingServer");
	add_child(resp_imap, "type", "imap");
	add_child(resp_imap, "hostname", t_host_id);
	add_child(resp_imap, "port", "143");
	add_child(resp_imap, "socketType", "STARTTLS");
	add_child(resp_imap, "authentication", "password-cleartext");
	add_child(resp_imap, "username", username);

	auto resp_imaps = add_child(resp_prov, "incomingServer");
	add_child(resp_imaps, "type", "imap");
	add_child(resp_imaps, "hostname", t_host_id);
	add_child(resp_imaps, "port", "993");
	add_child(resp_imaps, "socketType", "SSL/TLS");
	add_child(resp_imaps, "authentication", "password-cleartext");
	add_child(resp_imaps, "username", username);

	auto resp_pop = add_child(resp_prov, "incomingServer");
	add_child(resp_pop, "type", "pop3");
	add_child(resp_pop, "hostname", t_host_id);
	add_child(resp_pop, "port", "110");
	add_child(resp_pop, "socketType", "STARTTLS");
	add_child(resp_pop, "authentication", "password-cleartext");
	add_child(resp_pop, "username", username);

	auto resp_pops = add_child(resp_prov, "incomingServer");
	add_child(resp_pops, "type", "pop3");
	add_child(resp_pops, "hostname", t_host_id);
	add_child(resp_pops, "port", "995");
	add_child(resp_pops, "socketType", "SSL/TLS");
	add_child(resp_pops, "authentication", "password-cleartext");
	add_child(resp_pops, "username", username);

	auto resp_smtp = add_child(resp_prov, "outgoingServer");
	add_child(resp_smtp, "type", "smtp");
	add_child(resp_smtp, "hostname", t_host_id);
	add_child(resp_smtp, "port", "25");
	add_child(resp_smtp, "socketType", "none");
	add_child(resp_smtp, "authentication", "password-cleartext");
	add_child(resp_smtp, "username", username);

	auto resp_submission = add_child(resp_prov, "outgoingServer");
	add_child(resp_submission, "type", "submission");
	add_child(resp_submission, "hostname", t_host_id);
	add_child(resp_submission, "port", "587");
	add_child(resp_submission, "socketType", "STARTTLS");
	add_child(resp_submission, "authentication", "password-cleartext");
	add_child(resp_submission, "username", username);

	auto resp_caldav = add_child(resp_prov, "calendarServer");
	add_child(resp_caldav, "type", "caldav");
	add_child(resp_caldav, "hostname", t_host_id);
	add_child(resp_caldav, "port", "443");
	add_child(resp_caldav, "socketType", "SSL/TLS");
	add_child(resp_caldav, "authentication", "password-cleartext");
	add_child(resp_caldav, "username", username);
	add_child(resp_caldav, "path", "/dav/");

	auto resp_carddav = add_child(resp_prov, "contactsServer");
	add_child(resp_carddav, "type", "carddav");
	add_child(resp_carddav, "hostname", t_host_id);
	add_child(resp_carddav, "port", "443");
	add_child(resp_carddav, "socketType", "SSL/TLS");
	add_child(resp_carddav, "authentication", "password-cleartext");
	add_child(resp_carddav, "username", username);
	add_child(resp_carddav, "path", "/dav/");

	int code = 200;
	XMLPrinter printer(nullptr, !pretty_response);
	respdoc.Print(&printer);

	const char* response = printer.CStr();
	if (response_logging > 0)
		mlog(LV_DEBUG, "[oxdisco] response: %s", response);

	writeheader(ctx_id, code, strlen(response));
	return write_response(ctx_id, response, strlen(response));
}

std::string OxdiscoPlugin::get_redirect_addr(const char *email) const
{
	std::string s_email = email;
	std::string username = s_email.substr(0, s_email.find('@') - 1);
	std::string redirect_addr = username + "@" + RedirectAddr;
	return redirect_addr;
}

BOOL OxdiscoPlugin::username_to_essdn(const char *username, char *pessdn,
    size_t dnmax, unsigned int &user_id, unsigned int &domain_id) const
{
	char tmp_name[UADDR_SIZE];
	char hex_string[16];
	char hex_string2[16];

	gx_strlcpy(tmp_name, username, std::size(tmp_name));
	auto pdomain = strchr(tmp_name, '@');
	if (NULL == pdomain) {
		return FALSE;
	}
	*pdomain++ = '\0';
	mysql.get_user_ids(username, &user_id, &domain_id, nullptr);
	encode_hex_int(user_id, hex_string);
	encode_hex_int(domain_id, hex_string2);
	snprintf(pessdn, dnmax, "/o=%s/ou=Exchange Administrative Group "
			"(FYDIBOHF23SPDLT)/cn=Recipients/cn=%s%s-%s",
			x500_org_name.c_str(), hex_string2, hex_string, tmp_name);
	return TRUE;
}

BOOL OxdiscoPlugin::domainname_to_essdn(const char *domainname, char *pessdn,
    size_t dnmax, unsigned int &domain_id) const
{
	char hex_string[16];
	unsigned int org_id = 0;

	mysql.get_domain_ids(domainname, &domain_id, &org_id);
	encode_hex_int(domain_id, hex_string);
	snprintf(pessdn, dnmax, "/o=%s/ou=Exchange Administrative Group "
			"(FYDIBOHF23SPDLT)/cn=Recipients/cn=%s00000000-public.folder.root",
			x500_org_name.c_str(), hex_string);
	return TRUE;
}

std::string OxdiscoPlugin::get_deploymentid(unsigned int id,
    const char *hex_string)
{
	char temp_hex[16];
	encode_hex_int(id, temp_hex);
	return fmt::sprintf("%02x%02x%02x%02x-%02x%02x-%02x%02x-%02x%02x-%02x%02x%s",
			hex_string[0], hex_string[1], hex_string[2], hex_string[3],
			hex_string[4], hex_string[5], hex_string[6], hex_string[7], 
			hex_string[8], hex_string[9], hex_string[10], hex_string[11], temp_hex);
}

void OxdiscoPlugin::get_hex_string(const char *str, char *hex_string)
{
	size_t l = strlen(str);
	for (size_t i = 0; i < 12; ++i) {
		if (i < l) {
			hex_string[i] = str[i];
		}
		else {
			hex_string[i] = '\0';
		}
	}
}

/**
 * @brief      Initialize mysql adaptor function pointers
 */
OxdiscoPlugin::_mysql::_mysql()
{
#define getService(f) \
	if (query_service2(# f, f) == nullptr) \
		throw std::runtime_error("oxdisco: failed to get the \""# f"\" service")
	getService(get_user_displayname);
	getService(get_user_ids);
	getService(get_domain_ids);
	getService(scndstore_hints);
	getService(get_homeserver);
	query_service2("mysql_auth_meta", meta);
	if (meta == nullptr)
		throw std::runtime_error("oxdisco: failed to get the \"meta\" symbol");
#undef getService
}

OxdiscoPlugin::_exmdb::_exmdb()
{
#define EXMIDL(n, p) do { \
	query_service2("exmdb_client_" #n, n); \
	if ((n) == nullptr) \
		throw std::runtime_error("oxdisco: failed to get the \"exmdb_client_"# n"\" service\n"); \
} while (false);
#define IDLOUT
#include <gromox/exmdb_idef.hpp>
#undef EXMIDL
#undef IDLOUT
}

///////////////////////////////////////////////////////////////////////////////
//Plugin management

static std::unique_ptr<OxdiscoPlugin> g_oxdisco_plugin;

/**
 * @brief      Initialize plugin
 *
 * @param      apidata  HPM API data
 *
 * @return     TRUE if initialization was successful, false otherwise
 */
static BOOL oxdisco_init(void **apidata)
{
	LINK_HPM_API(apidata)
	HPM_INTERFACE ifc{};
	ifc.preproc = &OxdiscoPlugin::preproc;
	ifc.proc    = [](int ctx, const void *cont, uint64_t len) { return g_oxdisco_plugin->proc(ctx, cont, len); };
	ifc.retr    = [](int ctx) { return HPM_RETRIEVE_DONE; };
	ifc.term    = [](int ctx) {};
	if (!register_interface(&ifc))
		return false;
	try {
		g_oxdisco_plugin.reset(new OxdiscoPlugin());
	} catch (const std::exception &e) {
		mlog(LV_DEBUG, "[oxdisco] failed to initialize plugin: %s", e.what());
		return false;
	}
	return TRUE;
}

/**
 * @brief      Plugin main function
 *
 * Used for (de-)initializing the plugin
 *
 * @param      reason  Reason the function is called
 * @param      data    Additional, reason specific data
 *
 * @return     TRUE if successful, false otherwise
 */
static BOOL oxdisco_main(int reason, void **data)
{
	if (reason == PLUGIN_INIT)
		return oxdisco_init(data);
	else if(reason == PLUGIN_FREE)
		g_oxdisco_plugin.reset();
	return TRUE;
}
HPM_ENTRY(oxdisco_main);<|MERGE_RESOLUTION|>--- conflicted
+++ resolved
@@ -279,14 +279,9 @@
 	sql_meta_result mres;
 	err = mysql.meta(target, WANTPRIV_METAONLY, mres);
 	if (err != 0) {
-<<<<<<< HEAD
 		mlog(LV_ERR, "oxdisco: cannot retrieve usermeta for %s: %s",
 			target, strerror(err));
-		return die(ctx_id, server_error_code, server_error_msg);
-=======
-		mlog(LV_ERR, "oxdisco: cannot retrieve usermeta for %s", strerror(err));
 		return {server_error_code, server_error_msg};
->>>>>>> c5607bc5
 	}
 	uint32_t perm = 0;
 	if (!exmdb.get_mbox_perm(mres.maildir.c_str(), actor, &perm)) {
