// SPDX-License-Identifier: GPL-2.0-only WITH linking exception
// SPDX-FileCopyrightText: 2020–2021 grommunio GmbH
// This file is part of Gromox.
#ifdef HAVE_CONFIG_H
#	include "config.h"
#endif
#include <cerrno>
#include <cstdint>
#include <memory>
#include <string>
#include <unistd.h>
#include <libHX/ctype_helper.h>
#include <libHX/string.h>
#include <gromox/defs.h>
#include <gromox/fileio.h>
#include <gromox/mapidefs.h>
#include <gromox/socket.h>
#include <gromox/pcl.hpp>
#include <gromox/ical.hpp>
#include <gromox/util.hpp>
#include <gromox/vcard.hpp>
#include <gromox/oxvcard.hpp>
#include <gromox/oxcical.hpp>
#include <gromox/oxcmail.hpp>
#include <gromox/propval.hpp>
#include <gromox/scope.hpp>
#include <gromox/timezone.hpp>
#include <gromox/rop_util.hpp>
#include <gromox/mime_pool.hpp>
#include <gromox/list_file.hpp>
#include <gromox/ext_buffer.hpp>
#include "common_util.h"
#include "exmdb_client.h"
#include "message_object.h"
#include <gromox/proptag_array.hpp>
#include "zarafa_server.h"
#include <gromox/alloc_context.hpp>
#include "bounce_producer.h"
#include "store_object.h"
#include "system_services.h"
#include <sys/socket.h>
#include <sys/types.h>
#include <sys/stat.h>
#include <pthread.h>
#include <cstring>
#include <cstdarg>
#include <cstdlib>
#include <fcntl.h>
#include <cstdio>

using namespace std::string_literals;
using namespace gromox;

enum {
	SMTP_SEND_OK = 0,
	SMTP_CANNOT_CONNECT,
	SMTP_CONNECT_ERROR,
	SMTP_TIME_OUT,
	SMTP_TEMP_ERROR,
	SMTP_UNKOWN_RESPONSE,
	SMTP_PERMANENT_ERROR
};

namespace {

struct ENVIRONMENT_CONTEXT {
	ALLOC_CONTEXT allocator;
	int clifd;
};

struct LANGMAP_ITEM {
	char lang[32];
	char i18n[32];
};

}

static int g_max_rcpt;
static int g_mime_num;
static uint16_t g_smtp_port;
static int g_max_message;
static char g_smtp_ip[40];
static char g_org_name[256];
static char g_hostname[UDOM_SIZE];
static std::shared_ptr<MIME_POOL> g_mime_pool;
static thread_local const char *g_dir_key;
static thread_local ENVIRONMENT_CONTEXT *g_env_key;
static char g_default_zone[64];
static char g_freebusy_path[256];
static char g_default_charset[32];
static char g_submit_command[1024];
static unsigned int g_max_mail_len;
static unsigned int g_max_rule_len;

BOOL common_util_verify_columns_and_sorts(
	const PROPTAG_ARRAY *pcolumns,
	const SORTORDER_SET *psort_criteria)
{
	uint32_t proptag;
	
	proptag = 0;
	for (size_t i = 0; i < psort_criteria->count; ++i) {
		if (!(psort_criteria->psort[i].type & MV_INSTANCE))
			continue;
		if (!(psort_criteria->psort[i].type & MV_FLAG))
			return FALSE;
		proptag = PROP_TAG(psort_criteria->psort[i].type, psort_criteria->psort[i].propid);
		break;
	}
	for (size_t i = 0; i < pcolumns->count; ++i)
		if (pcolumns->pproptag[i] & MV_INSTANCE &&
		    proptag != pcolumns->pproptag[i])
			return FALSE;
	return TRUE;
}

BOOL common_util_check_message_class(const char *str_class)
{
	int i;
	int len;
	
	len = strlen(str_class);
	if (len + 1 > 255)
		return FALSE;
	for (i=0; i<len; i++) {
		if (str_class[i] < 32 || str_class[i] > 126)
			return FALSE;
		if (str_class[i] == '.' && str_class[i+1] == '.')
			return FALSE;
	}
	return str_class[0] == '.' || str_class[len-1] == '.' ? false : TRUE;
}

BOOL common_util_check_delegate(message_object *pmessage, char *username, size_t ulen)
{
	uint32_t proptag_buff[4];
	PROPTAG_ARRAY tmp_proptags;
	TPROPVAL_ARRAY tmp_propvals;
	
	tmp_proptags.count = 4;
	tmp_proptags.pproptag = proptag_buff;
	proptag_buff[0] = PR_SENT_REPRESENTING_ADDRTYPE;
	proptag_buff[1] = PR_SENT_REPRESENTING_EMAIL_ADDRESS;
	proptag_buff[2] = PR_SENT_REPRESENTING_SMTP_ADDRESS;
	proptag_buff[3] = PR_SENT_REPRESENTING_ENTRYID;
	if (!pmessage->get_properties(&tmp_proptags, &tmp_propvals))
		return FALSE;	
	if (0 == tmp_propvals.count) {
		username[0] = '\0';
		return TRUE;
	}
	auto pvalue = tmp_propvals.getval(PR_SENT_REPRESENTING_ADDRTYPE);
	if (NULL != pvalue) {
		if (strcasecmp(static_cast<char *>(pvalue), "EX") == 0) {
			pvalue = tmp_propvals.getval(PR_SENT_REPRESENTING_EMAIL_ADDRESS);
			if (pvalue != nullptr)
				return common_util_essdn_to_username(static_cast<char *>(pvalue),
				       username, ulen);
		} else if (strcasecmp(static_cast<char *>(pvalue), "SMTP") == 0) {
			pvalue = tmp_propvals.getval(PR_SENT_REPRESENTING_EMAIL_ADDRESS);
			if (NULL != pvalue) {
				gx_strlcpy(username, static_cast<char *>(pvalue), ulen);
				return TRUE;
			}
		}
	}
	pvalue = tmp_propvals.getval(PR_SENT_REPRESENTING_SMTP_ADDRESS);
	if (NULL != pvalue) {
		gx_strlcpy(username, static_cast<char *>(pvalue), ulen);
		return TRUE;
	}
	pvalue = tmp_propvals.getval(PR_SENT_REPRESENTING_ENTRYID);
	if (pvalue != nullptr)
		return common_util_entryid_to_username(static_cast<BINARY *>(pvalue),
		       username, ulen);
	username[0] = '\0';
	return TRUE;
}

BOOL common_util_check_delegate_permission(
	const char *account, const char *maildir)
{
	struct srcitem { char user[324]; };
	char temp_path[256];
	
	sprintf(temp_path, "%s/config/delegates.txt", maildir);
	auto pfile = list_file_initd(temp_path, nullptr, "%s:324");
	if (pfile == nullptr)
		return FALSE;
	auto item_num = pfile->get_size();
	auto pitem = static_cast<const srcitem *>(pfile->get_list());
	for (decltype(item_num) i = 0; i < item_num; ++i)
		if (strcasecmp(pitem[i].user, account) == 0)
			return TRUE;
	return FALSE;
}

BOOL common_util_check_delegate_permission_ex(
	const char *account, const char *account_representing)
{
	char maildir[256];	
	
	if (strcasecmp(account, account_representing) == 0)
		return TRUE;
	if (!system_services_get_maildir(account_representing,
	    maildir, arsizeof(maildir)))
		return FALSE;
	return common_util_check_delegate_permission(account, maildir);
}

gxerr_t common_util_rectify_message(message_object *pmessage,
    const char *representing_username)
{
	BINARY *pentryid;
	uint64_t nt_time;
	uint8_t tmp_byte;
	int32_t tmp_level;
	BINARY search_bin;
	BINARY search_bin1;
	char essdn_buff[1024];
	char tmp_display[256];
	char essdn_buff1[1024];
	char tmp_display1[256];
	char search_buff[1024];
	char search_buff1[1024];
	TPROPVAL_ARRAY tmp_propvals;
	TAGGED_PROPVAL propval_buff[20];
	
	auto account = pmessage->pstore->get_account();
	tmp_propvals.count = 15;
	tmp_propvals.ppropval = propval_buff;
	propval_buff[0].proptag = PR_READ;
	propval_buff[0].pvalue = &tmp_byte;
	tmp_byte = 1;
	propval_buff[1].proptag = PR_CLIENT_SUBMIT_TIME;
	propval_buff[1].pvalue = &nt_time;
	nt_time = rop_util_current_nttime();
	propval_buff[2].proptag = PROP_TAG_MESSAGEDELIVERYTIME;
	propval_buff[2].pvalue = &nt_time;
	propval_buff[3].proptag = PR_CONTENT_FILTER_SCL;
	propval_buff[3].pvalue = &tmp_level;
	tmp_level = -1;
	propval_buff[4].proptag = PR_SENDER_SMTP_ADDRESS;
	propval_buff[4].pvalue = deconst(account);
	propval_buff[5].proptag = PR_SENDER_ADDRTYPE;
	propval_buff[5].pvalue  = deconst("EX");
	if (!common_util_username_to_essdn(account, essdn_buff, GX_ARRAY_SIZE(essdn_buff)))
		return GXERR_CALL_FAILED;
	if (!system_services_get_user_displayname(account,
	    tmp_display, arsizeof(tmp_display)))
		return GXERR_CALL_FAILED;
	pentryid = common_util_username_to_addressbook_entryid(account);
	if (pentryid == nullptr)
		return GXERR_CALL_FAILED;
	search_bin.cb = gx_snprintf(search_buff, GX_ARRAY_SIZE(search_buff), "EX:%s", essdn_buff) + 1;
	search_bin.pv = search_buff;
	propval_buff[6].proptag = PR_SENDER_EMAIL_ADDRESS;
	propval_buff[6].pvalue = essdn_buff;
	propval_buff[7].proptag = PR_SENDER_NAME;
	propval_buff[7].pvalue = tmp_display;
	propval_buff[8].proptag = PR_SENDER_ENTRYID;
	propval_buff[8].pvalue = pentryid;
	propval_buff[9].proptag = PR_SENDER_SEARCH_KEY;
	propval_buff[9].pvalue = &search_bin;
	if (0 != strcasecmp(account, representing_username)) {
		if (!common_util_username_to_essdn(representing_username,
		    essdn_buff1, GX_ARRAY_SIZE(essdn_buff1)))
			return GXERR_CALL_FAILED;
		if (!system_services_get_user_displayname(representing_username,
		    tmp_display1, arsizeof(tmp_display1)))
			return GXERR_CALL_FAILED;
		pentryid = common_util_username_to_addressbook_entryid(
										representing_username);
		if (pentryid == nullptr)
			return GXERR_CALL_FAILED;
	} else {
		strcpy(essdn_buff1, essdn_buff);
		strcpy(tmp_display1, tmp_display);
	}
	search_bin1.cb = gx_snprintf(search_buff1, GX_ARRAY_SIZE(search_buff1), "EX:%s", essdn_buff1) + 1;
	search_bin1.pv = search_buff1;
	propval_buff[10].proptag = PR_SENT_REPRESENTING_SMTP_ADDRESS;
	propval_buff[10].pvalue = deconst(representing_username);
	propval_buff[11].proptag = PR_SENT_REPRESENTING_ADDRTYPE;
	propval_buff[11].pvalue  = deconst("EX");
	propval_buff[12].proptag = PR_SENT_REPRESENTING_EMAIL_ADDRESS;
	propval_buff[12].pvalue = essdn_buff1;
	propval_buff[13].proptag = PR_SENT_REPRESENTING_NAME;
	propval_buff[13].pvalue = tmp_display1;
	propval_buff[14].proptag = PR_SENT_REPRESENTING_ENTRYID;
	propval_buff[14].pvalue = pentryid;
	propval_buff[15].proptag = PR_SENT_REPRESENTING_SEARCH_KEY;
	propval_buff[15].pvalue = &search_bin1;
	if (!pmessage->set_properties(&tmp_propvals))
		return GXERR_CALL_FAILED;
	return pmessage->save();
}

void common_util_set_propvals(TPROPVAL_ARRAY *parray,
	const TAGGED_PROPVAL *ppropval)
{
	int i;
	
	for (i=0; i<parray->count; i++) {
		if (ppropval->proptag == parray->ppropval[i].proptag) {
			parray->ppropval[i].pvalue = ppropval->pvalue;
			return;
		}
	}
	parray->ppropval[parray->count] = *ppropval;
	parray->count ++;
}

void common_util_remove_propvals(
	TPROPVAL_ARRAY *parray, uint32_t proptag)
{
	int i;
	
	for (i=0; i<parray->count; i++) {
		if (proptag != parray->ppropval[i].proptag)
			continue;
		parray->count--;
		if (i < parray->count)
			memmove(parray->ppropval + i, parray->ppropval + i + 1,
			        (parray->count - i) * sizeof(TAGGED_PROPVAL));
		return;
	}
}

void common_util_reduce_proptags(PROPTAG_ARRAY *pproptags_minuend,
	const PROPTAG_ARRAY *pproptags_subtractor)
{
	int i, j;
	
	for (j=0; j<pproptags_subtractor->count; j++) {
		for (i=0; i<pproptags_minuend->count; i++) {
			if (pproptags_subtractor->pproptag[j] != pproptags_minuend->pproptag[i])
				continue;
			pproptags_minuend->count--;
			if (i < pproptags_minuend->count)
				memmove(pproptags_minuend->pproptag + i,
					pproptags_minuend->pproptag + i + 1,
					(pproptags_minuend->count - i) *
					sizeof(uint32_t));
			break;
		}
	}
}

BOOL common_util_essdn_to_username(const char *pessdn,
    char *username, size_t ulen)
{
	char *pat;
	int tmp_len;
	int user_id;
	const char *plocal;
	char tmp_essdn[1024];
	
	tmp_len = sprintf(tmp_essdn,
			"/o=%s/ou=Exchange Administrative Group "
			"(FYDIBOHF23SPDLT)/cn=Recipients/cn=",
			g_org_name);
	if (strncasecmp(pessdn, tmp_essdn, tmp_len) != 0 ||
	    pessdn[tmp_len+16] != '-')
		return FALSE;
	plocal = pessdn + tmp_len + 17;
	user_id = decode_hex_int(pessdn + tmp_len + 8);
	if (!system_services_get_username_from_id(user_id, username, ulen))
		return FALSE;
	pat = strchr(username, '@');
	if (pat == nullptr)
		return FALSE;
	return strncasecmp(username, plocal, pat - username) == 0 ? TRUE : false;
}

BOOL common_util_essdn_to_uid(const char *pessdn, int *puid)
{
	int tmp_len;
	char tmp_essdn[1024];
	
	tmp_len = sprintf(tmp_essdn,
			"/o=%s/ou=Exchange Administrative Group "
			"(FYDIBOHF23SPDLT)/cn=Recipients/cn=",
			g_org_name);
	if (strncasecmp(pessdn, tmp_essdn, tmp_len) != 0 ||
	    pessdn[tmp_len+16] != '-')
		return FALSE;
	*puid = decode_hex_int(pessdn + tmp_len + 8);
	return TRUE;
}

BOOL common_util_essdn_to_ids(const char *pessdn,
	int *pdomain_id, int *puser_id)
{
	int tmp_len;
	char tmp_essdn[1024];
	
	tmp_len = sprintf(tmp_essdn,
			"/o=%s/ou=Exchange Administrative Group "
			"(FYDIBOHF23SPDLT)/cn=Recipients/cn=",
			g_org_name);
	if (strncasecmp(pessdn, tmp_essdn, tmp_len) != 0 ||
	    pessdn[tmp_len+16] != '-')
		return FALSE;
	*pdomain_id = decode_hex_int(pessdn + tmp_len);
	*puser_id = decode_hex_int(pessdn + tmp_len + 8);
	return TRUE;	
}

BOOL common_util_username_to_essdn(const char *username, char *pessdn, size_t dnmax)
{
	int user_id;
	int domain_id;
	char *pdomain;
	char tmp_name[UADDR_SIZE];
	char hex_string[16];
	char hex_string2[16];
	
	gx_strlcpy(tmp_name, username, GX_ARRAY_SIZE(tmp_name));
	pdomain = strchr(tmp_name, '@');
	if (NULL == pdomain) {
		return FALSE;
	}
	*pdomain = '\0';
	pdomain ++;
	if (!system_services_get_user_ids(username, &user_id, &domain_id, nullptr))
		return FALSE;
	encode_hex_int(user_id, hex_string);
	encode_hex_int(domain_id, hex_string2);
	snprintf(pessdn, dnmax, "/o=%s/ou=Exchange Administrative Group "
			"(FYDIBOHF23SPDLT)/cn=Recipients/cn=%s%s-%s",
			g_org_name, hex_string2, hex_string, tmp_name);
	HX_strupper(pessdn);
	return TRUE;
}

BOOL common_util_public_to_essdn(const char *username, char *pessdn, size_t dnmax)
{
	//TODO
	return FALSE;
}

void common_util_exmdb_locinfo_to_string(
	uint8_t type, int db_id, uint64_t eid,
	char *loc_string)
{
	
	sprintf(loc_string, "%d:%d:%llx", (int)type,
	        db_id, static_cast<unsigned long long>(rop_util_get_gc_value(eid)));
}

BOOL common_util_exmdb_locinfo_from_string(
	const char *loc_string, uint8_t *ptype,
	int *pdb_id, uint64_t *peid)
{
	int tmp_len;
	uint64_t tmp_val;
	char tmp_buff[16];
	
	if (strncmp(loc_string, "1:", 2) == 0)
		*ptype = LOC_TYPE_PRIVATE_FOLDER;
	else if (strncmp(loc_string, "2:", 2) == 0)
		*ptype = LOC_TYPE_PUBLIC_FOLDER;
	else if (strncmp(loc_string, "3:", 2) == 0)
		*ptype = LOC_TYPE_PRIVATE_MESSAGE;
	else if (strncmp(loc_string, "4:", 2) == 0)
		*ptype = LOC_TYPE_PUBLIC_MESSAGE;
	else
		return FALSE;

	auto ptoken = strchr(loc_string + 2, ':');
	if (ptoken == nullptr)
		return FALSE;
	tmp_len = ptoken - (loc_string + 2);
	if (tmp_len > 12)
		return FALSE;
	memcpy(tmp_buff, loc_string + 2, tmp_len);
	tmp_buff[tmp_len] = '\0';
	*pdb_id = strtol(tmp_buff, nullptr, 0);
	if (*pdb_id == 0)
		return FALSE;
	tmp_val = strtoll(ptoken + 1, NULL, 16);
	if (tmp_val == 0)
		return FALSE;
	*peid = rop_util_make_eid_ex(1, tmp_val);
	return TRUE;
}

void common_util_init(const char *org_name, const char *hostname,
	const char *default_charset, const char *default_zone, int mime_num,
	int max_rcpt, int max_message, unsigned int max_mail_len,
    unsigned int max_rule_len, const char *smtp_ip, uint16_t smtp_port,
	const char *freebusy_path, const char *submit_command)
{
	gx_strlcpy(g_org_name, org_name, GX_ARRAY_SIZE(g_org_name));
	gx_strlcpy(g_hostname, hostname, GX_ARRAY_SIZE(g_hostname));
	gx_strlcpy(g_default_charset, default_charset, GX_ARRAY_SIZE(g_default_charset));
	gx_strlcpy(g_default_zone, default_zone, GX_ARRAY_SIZE(g_default_zone));
	g_mime_num = mime_num;
	g_max_rcpt = max_rcpt;
	g_max_message = max_message;
	g_max_mail_len = max_mail_len;
	g_max_rule_len = max_rule_len;
	gx_strlcpy(g_smtp_ip, smtp_ip, GX_ARRAY_SIZE(g_smtp_ip));
	g_smtp_port = smtp_port;
	gx_strlcpy(g_freebusy_path, freebusy_path, GX_ARRAY_SIZE(g_freebusy_path));
	gx_strlcpy(g_submit_command, submit_command, GX_ARRAY_SIZE(g_submit_command));
}

int common_util_run(const char *data_path)
{
	g_mime_pool = MIME_POOL::create(g_mime_num, 16);
	if (NULL == g_mime_pool) {
		printf("[common_util]: Failed to init MIME pool\n");
		return -1;
	}
	if (!oxcmail_init_library(g_org_name, system_services_get_user_ids,
		system_services_get_username_from_id,
		system_services_ltag_to_lcid,
		system_services_lcid_to_ltag,
		system_services_charset_to_cpid,
		system_services_cpid_to_charset,
		system_services_mime_to_extension,
		system_services_extension_to_mime)) {
		printf("[common_util]: Failed to init oxcmail library\n");
		return -2;
	}
	return 0;
}

unsigned int common_util_get_param(int param)
{
	switch (param) {
	case COMMON_UTIL_MAX_RCPT:
		return g_max_rcpt;
	case COMMON_UTIL_MAX_MESSAGE:
		return g_max_message;
	case COMMON_UTIL_MAX_MAIL_LENGTH:
		return g_max_mail_len;
	case COMMON_UTIL_MAX_EXTRULE_LENGTH:
		return g_max_rule_len;
	}
	return 0;
}

const char* common_util_get_hostname()
{
	return g_hostname;
}

const char* common_util_get_freebusy_path()
{
	return g_freebusy_path;
}

BOOL common_util_build_environment()
{
	auto pctx = me_alloc<ENVIRONMENT_CONTEXT>();
	if (pctx == nullptr)
		return FALSE;
	alloc_context_init(&pctx->allocator);
	pctx->clifd = -1;
	g_env_key = pctx;
	return TRUE;
}

void common_util_free_environment()
{
	auto pctx = g_env_key;
	g_env_key = nullptr;
	if (pctx == nullptr)
		return;
	alloc_context_free(&pctx->allocator);
	free(pctx);
}

void* common_util_alloc(size_t size)
{
	auto pctx = g_env_key;
	return alloc_context_alloc(&pctx->allocator, size);
}

void common_util_set_clifd(int clifd)
{
	auto pctx = g_env_key;
	if (pctx != nullptr)
		pctx->clifd = clifd;
}

int common_util_get_clifd()
{
	auto pctx = g_env_key;
	return pctx == nullptr ? -1 : pctx->clifd;
}

char* common_util_dup(const char *pstr)
{
	int len;
	
	len = strlen(pstr) + 1;
	auto pstr1 = cu_alloc<char>(len);
	if (pstr1 == nullptr)
		return NULL;
	memcpy(pstr1, pstr, len);
	return pstr1;
}

static BINARY* common_util_dup_binary(const BINARY *pbin)
{
	auto pbin1 = cu_alloc<BINARY>();
	if (pbin1 == nullptr)
		return NULL;
	pbin1->cb = pbin->cb;
	if (0 == pbin->cb) {
		pbin1->pb = NULL;
		return pbin1;
	}
	pbin1->pv = common_util_alloc(pbin->cb);
	if (pbin1->pv == nullptr)
		return NULL;
	memcpy(pbin1->pv, pbin->pv, pbin->cb);
	return pbin1;
}

ZNOTIFICATION* common_util_dup_znotification(
	ZNOTIFICATION *pnotification, BOOL b_temp)
{
	OBJECT_ZNOTIFICATION *pobj_notify;
	OBJECT_ZNOTIFICATION *pobj_notify1;
	NEWMAIL_ZNOTIFICATION *pnew_notify;
	NEWMAIL_ZNOTIFICATION *pnew_notify1;
	ZNOTIFICATION *pnotification1 = !b_temp ? me_alloc<ZNOTIFICATION>() : cu_alloc<ZNOTIFICATION>();
	
	if (pnotification1 == nullptr)
		return NULL;
	pnotification1->event_type = pnotification->event_type;
	if (EVENT_TYPE_NEWMAIL == pnotification->event_type) {
		pnew_notify1 = (NEWMAIL_ZNOTIFICATION*)
			pnotification->pnotification_data;
		if (!b_temp) {
			pnew_notify = me_alloc<NEWMAIL_ZNOTIFICATION>();
			if (NULL == pnew_notify) {
				free(pnotification1);
				return NULL;
			}
		} else {
			pnew_notify = cu_alloc<NEWMAIL_ZNOTIFICATION>();
			if (pnew_notify == nullptr)
				return NULL;
		}
		memset(pnew_notify, 0, sizeof(NEWMAIL_ZNOTIFICATION));
		pnotification1->pnotification_data = pnew_notify;
		pnew_notify->entryid.cb = pnew_notify1->entryid.cb;
		if (!b_temp) {
			pnew_notify->entryid.pv = malloc(pnew_notify->entryid.cb);
			if (pnew_notify->entryid.pv == nullptr) {
				pnew_notify->entryid.cb = 0;
				common_util_free_znotification(pnotification1);
				return NULL;
			}
		} else {
			pnew_notify->entryid.pv = common_util_alloc(pnew_notify->entryid.cb);
			if (pnew_notify->entryid.pv == nullptr) {
				pnew_notify->entryid.cb = 0;
				return NULL;
			}
		}
		memcpy(pnew_notify->entryid.pv, pnew_notify1->entryid.pv,
			pnew_notify->entryid.cb);
		pnew_notify->parentid.cb = pnew_notify1->parentid.cb;
		if (!b_temp) {
			pnew_notify->parentid.pv = malloc(pnew_notify->parentid.cb);
			if (pnew_notify->parentid.pv == nullptr) {
				pnew_notify->parentid.cb = 0;
				common_util_free_znotification(pnotification1);
				return NULL;
			}
		} else {
			pnew_notify->parentid.pv = common_util_alloc(pnew_notify->parentid.cb);
			if (pnew_notify->parentid.pv == nullptr) {
				pnew_notify->parentid.cb = 0;
				return NULL;
			}
		}
		memcpy(pnew_notify->parentid.pv, pnew_notify1->parentid.pv,
			pnew_notify->parentid.cb);
		pnew_notify->flags = pnew_notify1->flags;
		if (!b_temp) {
			pnew_notify->message_class = strdup(pnew_notify1->message_class);
			if (NULL == pnew_notify->message_class) {
				common_util_free_znotification(pnotification1);
				return NULL;
			}
		} else {
			pnew_notify->message_class = common_util_dup(
							pnew_notify1->message_class);
			if (pnew_notify->message_class == nullptr)
				return NULL;
		}
		pnew_notify->message_flags = pnew_notify1->message_flags;
		return pnotification1;
	}
	pobj_notify1 = (OBJECT_ZNOTIFICATION *)
	               pnotification->pnotification_data;
	if (!b_temp) {
		pobj_notify = me_alloc<OBJECT_ZNOTIFICATION>();
		if (NULL == pobj_notify) {
			free(pnotification1);
			return NULL;
		}
	} else {
		pobj_notify = cu_alloc<OBJECT_ZNOTIFICATION>();
		if (NULL == pobj_notify) {
			return NULL;
		}
	}
	memset(pobj_notify, 0, sizeof(OBJECT_ZNOTIFICATION));
	pnotification1->pnotification_data = pobj_notify;
	pobj_notify->object_type = pobj_notify1->object_type;
	if (NULL != pobj_notify1->pentryid) {
		if (!b_temp) {
			pobj_notify->pentryid = static_cast<BINARY *>(propval_dup(PT_BINARY,
			                        pobj_notify1->pentryid));
			if (NULL == pobj_notify->pentryid) {
				common_util_free_znotification(pnotification1);
				return NULL;
			}
		} else {
			pobj_notify->pentryid = common_util_dup_binary(
			                        pobj_notify1->pentryid);
			if (pobj_notify->pentryid == nullptr)
				return NULL;
		}
	}
	if (NULL != pobj_notify1->pparentid) {
		if (!b_temp) {
			pobj_notify->pparentid = static_cast<BINARY *>(propval_dup(PT_BINARY,
			                         pobj_notify1->pparentid));
			if (NULL == pobj_notify->pparentid) {
				common_util_free_znotification(pnotification1);
				return NULL;
			}
		} else {
			pobj_notify->pparentid = common_util_dup_binary(
			                         pobj_notify1->pparentid);
			if (pobj_notify->pparentid == nullptr)
				return NULL;
		}
	}
	if (NULL != pobj_notify1->pold_entryid) {
		if (!b_temp) {
			pobj_notify->pold_entryid = static_cast<BINARY *>(propval_dup(PT_BINARY,
			                            pobj_notify1->pold_entryid));
			if (NULL == pobj_notify->pold_entryid) {
				common_util_free_znotification(pnotification1);
				return NULL;
			}
		} else {
			pobj_notify->pold_entryid = common_util_dup_binary(
			                            pobj_notify1->pold_entryid);
			if (pobj_notify->pold_entryid == nullptr)
				return NULL;
		}
	}
	if (NULL != pobj_notify->pold_parentid) {
		if (!b_temp) {
			pobj_notify->pold_parentid = static_cast<BINARY *>(propval_dup(PT_BINARY,
			                             pobj_notify1->pold_parentid));
			if (NULL == pobj_notify->pold_parentid) {
				common_util_free_znotification(pnotification1);
				return NULL;
			}
		} else {
			pobj_notify->pold_parentid = common_util_dup_binary(
			                             pobj_notify1->pold_parentid);
			if (pobj_notify->pold_parentid == nullptr)
				return NULL;
		}
	}
	if (NULL != pobj_notify->pproptags) {
		if (!b_temp) {
			pobj_notify1->pproptags = proptag_array_dup(
			                          pobj_notify->pproptags);
			if (NULL == pobj_notify1->pproptags) {
				common_util_free_znotification(pnotification1);
				return NULL;
			}
		} else {
			pobj_notify1->pproptags = cu_alloc<PROPTAG_ARRAY>();
			if (pobj_notify1->pproptags == nullptr)
				return NULL;
			pobj_notify1->pproptags->count =
				pobj_notify->pproptags->count;
			pobj_notify1->pproptags->pproptag = cu_alloc<uint32_t>(pobj_notify->pproptags->count);
			if (pobj_notify1->pproptags->pproptag == nullptr)
				return NULL;
			memcpy(pobj_notify1->pproptags->pproptag,
				pobj_notify->pproptags->pproptag, sizeof(
				uint32_t) * pobj_notify->pproptags->count);
		}
	}
	return pnotification1;
}

void common_util_free_znotification(ZNOTIFICATION *pnotification)
{
	OBJECT_ZNOTIFICATION *pobj_notify;
	NEWMAIL_ZNOTIFICATION *pnew_notify;
	
	if (EVENT_TYPE_NEWMAIL == pnotification->event_type) {
		pnew_notify = (NEWMAIL_ZNOTIFICATION*)
			pnotification->pnotification_data;
		if (pnew_notify->entryid.pb != nullptr)
			free(pnew_notify->entryid.pb);
		if (pnew_notify->parentid.pb != nullptr)
			free(pnew_notify->parentid.pb);
		if (pnew_notify->message_class != nullptr)
			free(pnew_notify->message_class);
		free(pnew_notify);
	} else {
		pobj_notify = (OBJECT_ZNOTIFICATION*)
			pnotification->pnotification_data;
		if (pobj_notify->pentryid != nullptr)
			rop_util_free_binary(pobj_notify->pentryid);
		if (pobj_notify->pparentid != nullptr)
			rop_util_free_binary(pobj_notify->pparentid);
		if (pobj_notify->pold_entryid != nullptr)
			rop_util_free_binary(pobj_notify->pold_entryid);
		if (pobj_notify->pold_parentid != nullptr)
			rop_util_free_binary(pobj_notify->pold_parentid);
		if (pobj_notify->pproptags != nullptr)
			proptag_array_free(pobj_notify->pproptags);
	}
	free(pnotification);
}

BOOL common_util_addressbook_entryid_to_username(BINARY entryid_bin,
    char *username, size_t ulen)
{
	EXT_PULL ext_pull;
	ADDRESSBOOK_ENTRYID tmp_entryid;

	ext_pull.init(entryid_bin.pb, entryid_bin.cb, common_util_alloc, EXT_FLAG_UTF16);
	if (ext_pull.g_abk_eid(&tmp_entryid) != EXT_ERR_SUCCESS)
		return FALSE;
	return common_util_essdn_to_username(tmp_entryid.px500dn, username, ulen);
}

BOOL common_util_parse_addressbook_entryid(BINARY entryid_bin, uint32_t *ptype,
    char *pessdn, size_t dsize)
{
	EXT_PULL ext_pull;
	ADDRESSBOOK_ENTRYID tmp_entryid;

	ext_pull.init(entryid_bin.pb, entryid_bin.cb, common_util_alloc, EXT_FLAG_UTF16);
	if (ext_pull.g_abk_eid(&tmp_entryid) != EXT_ERR_SUCCESS)
		return FALSE;
	*ptype = tmp_entryid.type;
	gx_strlcpy(pessdn, tmp_entryid.px500dn, dsize);
	return TRUE;
}

static BOOL common_util_entryid_to_username_internal(const BINARY *pbin,
    EXT_BUFFER_ALLOC alloc, char *username, size_t ulen)
{
	uint32_t flags;
	EXT_PULL ext_pull;
	FLATUID provider_uid;
	
	if (pbin->cb < 20)
		return FALSE;
	ext_pull.init(pbin->pb, pbin->cb, alloc, EXT_FLAG_UTF16);
	if (ext_pull.g_uint32(&flags) != EXT_ERR_SUCCESS || flags != 0 ||
	    ext_pull.g_guid(&provider_uid) != EXT_ERR_SUCCESS)
		return FALSE;
	/* Tail functions will use EXT_PULL::*_eid, which parse a full EID */
	ext_pull.m_offset = 0;
	if (provider_uid == muidEMSAB)
		return emsab_to_email(ext_pull, common_util_essdn_to_username,
		       username, ulen) ? TRUE : false;
	if (provider_uid == muidOOP)
		return oneoff_to_parts(ext_pull, nullptr, 0, username, ulen) ? TRUE : false;
	return FALSE;
}

BOOL common_util_entryid_to_username(const BINARY *pbin,
    char *username, size_t ulen)
{
	return common_util_entryid_to_username_internal(pbin,
	       common_util_alloc, username, ulen);
}

BINARY* common_util_username_to_addressbook_entryid(
	const char *username)
{
	char x500dn[1024];
	EXT_PUSH ext_push;
	ADDRESSBOOK_ENTRYID tmp_entryid;
	
	if (!common_util_username_to_essdn(username, x500dn, GX_ARRAY_SIZE(x500dn)))
		return NULL;
	tmp_entryid.flags = 0;
	tmp_entryid.provider_uid = muidEMSAB;
	tmp_entryid.version = 1;
	tmp_entryid.type = DT_MAILUSER;
	tmp_entryid.px500dn = x500dn;
	auto pbin = cu_alloc<BINARY>();
	if (pbin == nullptr)
		return NULL;
	pbin->pv = common_util_alloc(1280);
	if (pbin->pv == nullptr ||
	    !ext_push.init(pbin->pv, 1280, EXT_FLAG_UTF16) ||
	    ext_push.p_abk_eid(tmp_entryid) != EXT_ERR_SUCCESS)
		return NULL;
	pbin->cb = ext_push.m_offset;
	return pbin;
}

BOOL common_util_essdn_to_entryid(const char *essdn, BINARY *pbin)
{
	EXT_PUSH ext_push;
	ADDRESSBOOK_ENTRYID tmp_entryid;
	
	pbin->pv = common_util_alloc(1280);
	if (pbin->pv == nullptr)
		return FALSE;
	tmp_entryid.flags = 0;
	tmp_entryid.provider_uid = muidEMSAB;
	tmp_entryid.version = 1;
	tmp_entryid.type = DT_MAILUSER;
	tmp_entryid.px500dn = deconst(essdn);
	if (!ext_push.init(pbin->pv, 1280, EXT_FLAG_UTF16) ||
	    ext_push.p_abk_eid(tmp_entryid) != EXT_ERR_SUCCESS)
		return false;
	pbin->cb = ext_push.m_offset;
	return TRUE;
}

static BOOL common_util_username_to_entryid(const char *username,
    const char *pdisplay_name, BINARY *pbin, enum display_type *dtpp)
{
	int status;
	int user_id;
	int domain_id;
	char *pdomain;
	char x500dn[1024];
	EXT_PUSH ext_push;
	char tmp_name[UADDR_SIZE];
	char hex_string[16];
	char hex_string2[16];
	ONEOFF_ENTRYID oneoff_entry;
	auto dtypx = DT_MAILUSER;
	
	if (system_services_get_user_ids(username, &user_id, &domain_id, &dtypx)) {
		gx_strlcpy(tmp_name, username, GX_ARRAY_SIZE(tmp_name));
		pdomain = strchr(tmp_name, '@');
		if (pdomain == nullptr)
			return FALSE;
		*pdomain = '\0';
		encode_hex_int(user_id, hex_string);
		encode_hex_int(domain_id, hex_string2);
		snprintf(x500dn, 1024, "/o=%s/ou=Exchange Administrative "
				"Group (FYDIBOHF23SPDLT)/cn=Recipients/cn=%s%s-%s",
				g_org_name, hex_string2, hex_string, tmp_name);
		HX_strupper(x500dn);
		if (!common_util_essdn_to_entryid(x500dn, pbin))
			return FALSE;
		if (dtpp != nullptr)
			*dtpp = dtypx;
		return TRUE;
	}
	pbin->pv = common_util_alloc(1280);
	if (pbin->pv == nullptr)
		return FALSE;
	oneoff_entry.flags = 0;
	oneoff_entry.provider_uid = muidOOP;
	oneoff_entry.version = 0;
	oneoff_entry.ctrl_flags = CTRL_FLAG_NORICH | CTRL_FLAG_UNICODE;
	oneoff_entry.pdisplay_name = pdisplay_name != nullptr && *pdisplay_name != '\0' ?
	                             deconst(pdisplay_name) : deconst(username);
	oneoff_entry.paddress_type = deconst("SMTP");
	oneoff_entry.pmail_address = deconst(username);
	if (!ext_push.init(pbin->pv, 1280, EXT_FLAG_UTF16))
		return false;
	status = ext_push.p_oneoff_eid(oneoff_entry);
	if (EXT_ERR_CHARCNV == status) {
		oneoff_entry.ctrl_flags = CTRL_FLAG_NORICH;
		status = ext_push.p_oneoff_eid(oneoff_entry);
	}
	if (status != EXT_ERR_SUCCESS)
		return FALSE;
	pbin->cb = ext_push.m_offset;
	if (dtpp != nullptr)
		*dtpp = DT_MAILUSER;
	return TRUE;
}

uint16_t common_util_get_messaging_entryid_type(BINARY bin)
{
	uint32_t flags;
	EXT_PULL ext_pull;
	uint16_t folder_type;
	FLATUID provider_uid;
	
	ext_pull.init(bin.pb, bin.cb, common_util_alloc, 0);
	if (ext_pull.g_uint32(&flags) != EXT_ERR_SUCCESS ||
	    ext_pull.g_guid(&provider_uid) != EXT_ERR_SUCCESS ||
	    ext_pull.g_uint16(&folder_type) != EXT_ERR_SUCCESS)
		return 0;
	return folder_type;
}

BOOL common_util_from_folder_entryid(BINARY bin,
	BOOL *pb_private, int *pdb_id, uint64_t *pfolder_id)
{
	BOOL b_found;
	uint16_t replid;
	EXT_PULL ext_pull;
	FOLDER_ENTRYID tmp_entryid;
	
	ext_pull.init(bin.pb, bin.cb, common_util_alloc, 0);
	if (ext_pull.g_folder_eid(&tmp_entryid) != EXT_ERR_SUCCESS)
		return FALSE;	
	switch (tmp_entryid.folder_type) {
	case EITLT_PRIVATE_FOLDER:
		*pb_private = TRUE;
		*pdb_id = rop_util_get_user_id(tmp_entryid.database_guid);
		if (*pdb_id == -1)
			return FALSE;
		*pfolder_id = rop_util_make_eid(1,
				tmp_entryid.global_counter);
		return TRUE;
	case EITLT_PUBLIC_FOLDER: {
		*pb_private = FALSE;
		*pdb_id = rop_util_get_domain_id(tmp_entryid.database_guid);
		if (*pdb_id > 0) {
			*pfolder_id = rop_util_make_eid(1,
					tmp_entryid.global_counter);
			return TRUE;
		}
		auto pinfo = zarafa_server_get_info();
		if (pinfo == nullptr || *pdb_id != pinfo->domain_id)
			return FALSE;
		if (!exmdb_client::get_mapping_replid(pinfo->get_homedir(),
		    tmp_entryid.database_guid, &b_found, &replid) || !b_found)
			return FALSE;
		*pfolder_id = rop_util_make_eid(replid,
					tmp_entryid.global_counter);
		return TRUE;
	}
	default:
		return FALSE;
	}
}

BOOL common_util_from_message_entryid(BINARY bin, BOOL *pb_private,
	int *pdb_id, uint64_t *pfolder_id, uint64_t *pmessage_id)
{
	BOOL b_found;
	uint16_t replid;
	EXT_PULL ext_pull;
	MESSAGE_ENTRYID tmp_entryid;
	
	ext_pull.init(bin.pb, bin.cb, common_util_alloc, 0);
	if (ext_pull.g_msg_eid(&tmp_entryid) != EXT_ERR_SUCCESS)
		return FALSE;	
	if (0 != memcmp(&tmp_entryid.folder_database_guid,
		&tmp_entryid.message_database_guid, sizeof(GUID))) {
		return FALSE;
	}
	switch (tmp_entryid.message_type) {
	case EITLT_PRIVATE_MESSAGE:
		*pb_private = TRUE;
		*pdb_id = rop_util_get_user_id(tmp_entryid.folder_database_guid);
		if (-1 == *pdb_id) {
			return FALSE;
		}
		*pfolder_id = rop_util_make_eid(1,
			tmp_entryid.folder_global_counter);
		*pmessage_id = rop_util_make_eid(1,
			tmp_entryid.message_global_counter);
		return TRUE;
	case EITLT_PUBLIC_MESSAGE: {
		*pb_private = FALSE;
		*pdb_id = rop_util_get_domain_id(tmp_entryid.folder_database_guid);
		if (*pdb_id > 0) {
			*pfolder_id = rop_util_make_eid(1,
				tmp_entryid.folder_global_counter);
			*pmessage_id = rop_util_make_eid(1,
				tmp_entryid.message_global_counter);
			return TRUE;
		}
		auto pinfo = zarafa_server_get_info();
		if (NULL == pinfo || *pdb_id != pinfo->domain_id) {
			return FALSE;
		}
		if (!exmdb_client::get_mapping_replid(pinfo->get_homedir(),
		    tmp_entryid.folder_database_guid, &b_found, &replid) ||
		    !b_found)
			return FALSE;
		*pfolder_id = rop_util_make_eid(replid,
			tmp_entryid.folder_global_counter);
		*pmessage_id = rop_util_make_eid(replid,
			tmp_entryid.message_global_counter);
		return TRUE;
	}
	default:
		return FALSE;
	}
}

BINARY *common_util_to_folder_entryid(store_object *pstore, uint64_t folder_id)
{
	BOOL b_found;
	BINARY tmp_bin;
	uint16_t replid;
	EXT_PUSH ext_push;
	FOLDER_ENTRYID tmp_entryid;
	
	tmp_entryid.flags = 0;
	if (pstore->b_private) {
		tmp_bin.cb = 0;
		tmp_bin.pv = &tmp_entryid.provider_uid;
		rop_util_guid_to_binary(pstore->mailbox_guid, &tmp_bin);
		tmp_entryid.database_guid = rop_util_make_user_guid(pstore->account_id);
		tmp_entryid.folder_type = EITLT_PRIVATE_FOLDER;
	} else {
		tmp_entryid.provider_uid = pbLongTermNonPrivateGuid;
		replid = rop_util_get_replid(folder_id);
		if (1 != replid) {
			if (!exmdb_client::get_mapping_guid(pstore->get_dir(),
			    replid, &b_found, &tmp_entryid.database_guid))
				return NULL;	
			if (!b_found)
				return NULL;
		} else {
			tmp_entryid.database_guid = rop_util_make_domain_guid(pstore->account_id);
		}
		tmp_entryid.folder_type = EITLT_PUBLIC_FOLDER;
	}
	tmp_entryid.global_counter = rop_util_get_gc_array(folder_id);
	tmp_entryid.pad[0] = 0;
	tmp_entryid.pad[1] = 0;
	auto pbin = cu_alloc<BINARY>();
	if (NULL == pbin) {
		return NULL;
	}
	pbin->pv = common_util_alloc(256);
	if (pbin->pv == nullptr || !ext_push.init(pbin->pv, 256, 0) ||
	    ext_push.p_folder_eid(tmp_entryid) != EXT_ERR_SUCCESS)
		return NULL;	
	pbin->cb = ext_push.m_offset;
	return pbin;
}

BINARY *common_util_calculate_folder_sourcekey(store_object *pstore,
    uint64_t folder_id)
{
	BOOL b_found;
	uint16_t replid;
	EXT_PUSH ext_push;
	LONG_TERM_ID longid;
	
	auto pbin = cu_alloc<BINARY>();
	if (NULL == pbin) {
		return NULL;
	}
	pbin->cb = 22;
	pbin->pv = common_util_alloc(22);
	if (pbin->pv == nullptr)
		return NULL;
	if (pstore->b_private) {
		longid.guid = rop_util_make_user_guid(pstore->account_id);
	} else {
		replid = rop_util_get_replid(folder_id);
		if (1 == replid) {
			longid.guid = rop_util_make_domain_guid(pstore->account_id);
		} else {
			if (!exmdb_client::get_mapping_guid(pstore->get_dir(),
			    replid, &b_found, &longid.guid))
				return NULL;	
			if (!b_found)
				return NULL;
		}	
	}
	longid.global_counter = rop_util_get_gc_array(folder_id);
	if (!ext_push.init(pbin->pv, 22, 0) ||
	    ext_push.p_guid(longid.guid) != EXT_ERR_SUCCESS ||
	    ext_push.p_bytes(longid.global_counter.ab, 6) != EXT_ERR_SUCCESS)
		return NULL;
	return pbin;
}

BINARY *common_util_to_message_entryid(store_object *pstore,
	uint64_t folder_id, uint64_t message_id)
{
	BOOL b_found;
	BINARY tmp_bin;
	uint16_t replid;
	EXT_PUSH ext_push;
	MESSAGE_ENTRYID tmp_entryid;
	
	tmp_entryid.flags = 0;
	if (pstore->b_private) {
		tmp_bin.cb = 0;
		tmp_bin.pv = &tmp_entryid.provider_uid;
		rop_util_guid_to_binary(pstore->mailbox_guid, &tmp_bin);
		tmp_entryid.folder_database_guid = rop_util_make_user_guid(pstore->account_id);
		tmp_entryid.message_type = EITLT_PRIVATE_MESSAGE;
	} else {
		tmp_entryid.provider_uid = pbLongTermNonPrivateGuid;
		replid = rop_util_get_replid(folder_id);
		if (1 != replid) {
			if (!exmdb_client::get_mapping_guid(pstore->get_dir(),
			    replid, &b_found, &tmp_entryid.folder_database_guid))
				return NULL;	
			if (!b_found)
				return NULL;
		} else {
			tmp_entryid.folder_database_guid = rop_util_make_domain_guid(pstore->account_id);
		}
		tmp_entryid.message_type = EITLT_PUBLIC_MESSAGE;
	}
	tmp_entryid.message_database_guid = tmp_entryid.folder_database_guid;
	tmp_entryid.folder_global_counter = rop_util_get_gc_array(folder_id);
	tmp_entryid.message_global_counter = rop_util_get_gc_array(message_id);
	tmp_entryid.pad1[0] = 0;
	tmp_entryid.pad1[1] = 0;
	tmp_entryid.pad2[0] = 0;
	tmp_entryid.pad2[1] = 0;
	auto pbin = cu_alloc<BINARY>();
	if (NULL == pbin) {
		return NULL;
	}
	pbin->pv = common_util_alloc(256);
	if (pbin->pv == nullptr || !ext_push.init(pbin->pv, 256, 0) ||
	    ext_push.p_msg_eid(tmp_entryid) != EXT_ERR_SUCCESS)
		return NULL;	
	pbin->cb = ext_push.m_offset;
	return pbin;
}

int cu_calc_msg_access(store_object *pstore, const char *user,
    uint64_t folder_id, uint64_t message_id, uint32_t &tag_access)
{
	BOOL b_owner = false;
	uint32_t permission = 0;

	tag_access = 0;
	if (pstore->check_owner_mode()) {
		tag_access = MAPI_ACCESS_MODIFY | MAPI_ACCESS_READ | MAPI_ACCESS_DELETE;
		goto PERMISSION_CHECK;
	}
	if (!exmdb_client::check_folder_permission(pstore->get_dir(),
	    folder_id, user, &permission))
		return ecError;
	if (!(permission & (frightsReadAny | frightsVisible | frightsOwner)))
		return ecAccessDenied;
	if (permission & frightsOwner) {
		tag_access = MAPI_ACCESS_MODIFY | MAPI_ACCESS_READ | MAPI_ACCESS_DELETE;
		goto PERMISSION_CHECK;
	}
	if (!exmdb_client_check_message_owner(pstore->get_dir(),
	    message_id, user, &b_owner))
		return ecError;
	if (b_owner || (permission & frightsReadAny))
		tag_access |= MAPI_ACCESS_READ;
	if ((permission & frightsEditAny) ||
	    (b_owner && (permission & frightsEditOwned)))
		tag_access |= MAPI_ACCESS_MODIFY;
	if ((permission & frightsDeleteAny) ||
	    (b_owner && (permission & frightsDeleteOwned)))
		tag_access |= MAPI_ACCESS_DELETE;
 PERMISSION_CHECK:
	if (!(tag_access & MAPI_ACCESS_READ))
		return ecAccessDenied;
	return 0;
}

BINARY *common_util_calculate_message_sourcekey(store_object *pstore,
    uint64_t message_id)
{
	EXT_PUSH ext_push;
	LONG_TERM_ID longid;
	
	auto pbin = cu_alloc<BINARY>();
	if (NULL == pbin) {
		return NULL;
	}
	pbin->cb = 22;
	pbin->pv = common_util_alloc(22);
	if (pbin->pv == nullptr)
		return NULL;
	longid.guid = pstore->guid();
	longid.global_counter = rop_util_get_gc_array(message_id);
	if (!ext_push.init(pbin->pv, 22, 0) ||
	    ext_push.p_guid(longid.guid) != EXT_ERR_SUCCESS ||
	    ext_push.p_bytes(longid.global_counter.ab, 6) != EXT_ERR_SUCCESS)
		return NULL;
	return pbin;
}

BINARY *cu_xid_to_bin(const XID &xid)
{
	EXT_PUSH ext_push;
	
	auto pbin = cu_alloc<BINARY>();
	if (NULL == pbin) {
		return NULL;
	}
	pbin->pv = common_util_alloc(24);
	if (pbin->pv == nullptr || !ext_push.init(pbin->pv, 24, 0) ||
	    ext_push.p_xid(xid) != EXT_ERR_SUCCESS)
		return NULL;
	pbin->cb = ext_push.m_offset;
	return pbin;
}

BOOL common_util_binary_to_xid(const BINARY *pbin, XID *pxid)
{
	EXT_PULL ext_pull;
	
	if (pbin->cb < 17 || pbin->cb > 24) {
		return FALSE;
	}
	ext_pull.init(pbin->pb, pbin->cb, common_util_alloc, 0);
	return ext_pull.g_xid(pbin->cb, pxid) == EXT_ERR_SUCCESS ? TRUE : false;
}

BINARY* common_util_guid_to_binary(GUID guid)
{
	auto pbin = cu_alloc<BINARY>();
	if (NULL == pbin) {
		return NULL;
	}
	pbin->cb = 0;
	pbin->pv = common_util_alloc(16);
	if (pbin->pv == nullptr)
		return NULL;
	rop_util_guid_to_binary(guid, pbin);
	return pbin;
}

BINARY* common_util_pcl_append(const BINARY *pbin_pcl,
	const BINARY *pchange_key)
{
	auto pbin = cu_alloc<BINARY>();
	if (NULL == pbin) {
		return NULL;
	}
	PCL ppcl;
	if (pbin_pcl != nullptr && !ppcl.deserialize(pbin_pcl))
		return nullptr;
	XID xid;
	xid.size = pchange_key->cb;
	if (!common_util_binary_to_xid(pchange_key, &xid))
		return NULL;
	if (!ppcl.append(xid))
		return NULL;
	auto ptmp_bin = ppcl.serialize();
	ppcl.clear();
	if (NULL == ptmp_bin) {
		return NULL;
	}
	pbin->cb = ptmp_bin->cb;
	pbin->pv = common_util_alloc(ptmp_bin->cb);
	if (pbin->pv == nullptr) {
		rop_util_free_binary(ptmp_bin);
		return NULL;
	}
	memcpy(pbin->pv, ptmp_bin->pv, pbin->cb);
	rop_util_free_binary(ptmp_bin);
	return pbin;
}

BOOL common_util_load_file(const char *path, BINARY *pbin)
{
	struct stat node_state;
	
	auto fd = open(path, O_RDONLY);
	if (-1 == fd) {
		return FALSE;
	}
	if (fstat(fd, &node_state) != 0) {
		close(fd);
		return FALSE;
	}
	pbin->cb = node_state.st_size;
	pbin->pv = common_util_alloc(node_state.st_size);
	if (pbin->pv == nullptr ||
	    read(fd, pbin->pv, node_state.st_size) != node_state.st_size) {
		close(fd);
		return FALSE;
	}
	close(fd);
	return TRUE;
}

static BOOL common_util_send_command(int sockd,
	const char *command, int command_len)
{
	int write_len;

	write_len = write(sockd, command, command_len);
    if (write_len != command_len) {
		return FALSE;
	}
	return TRUE;
}

static int common_util_get_response(int sockd,
	char *response, int response_len, BOOL expect_3xx)
{
	int read_len;

	memset(response, 0, response_len);
	read_len = read(sockd, response, response_len);
	if (-1 == read_len || 0 == read_len) {
		return SMTP_TIME_OUT;
	}
	if ('\n' == response[read_len - 1] && '\r' == response[read_len - 2]){
		/* remove /r/n at the end of response */
		read_len -= 2;
	}
	response[read_len] = '\0';
	if (!expect_3xx && response[0] == '2' &&
	    HX_isdigit(response[1]) && HX_isdigit(response[2]))
		return SMTP_SEND_OK;
	else if (expect_3xx && response[0] == '3' &&
	    HX_isdigit(response[1]) && HX_isdigit(response[2]))
		return SMTP_SEND_OK;
	else if (response[0] == '4')
		return SMTP_TEMP_ERROR;
	else if (response[0] == '5')
		return SMTP_PERMANENT_ERROR;
	return SMTP_UNKOWN_RESPONSE;
}

static void log_err(const char *format, ...)
{
	va_list ap;
	char log_buf[2048];
	
	auto pinfo = zarafa_server_get_info();
	if (NULL == pinfo) {
		return;
	}
	va_start(ap, format);
	vsnprintf(log_buf, sizeof(log_buf) - 1, format, ap);
	va_end(ap);
	log_buf[sizeof(log_buf) - 1] = '\0';
	system_services_log_info(LV_ERR, "user=%s  %s", pinfo->get_username(), log_buf);
}

static BOOL common_util_send_mail(MAIL *pmail,
	const char *sender, DOUBLE_LIST *prcpt_list)
{
	int res_val;
	int command_len;
	DOUBLE_LIST_NODE *pnode;
	char last_command[1024];
	char last_response[1024];
	
	int sockd = gx_inet_connect(g_smtp_ip, g_smtp_port, 0);
	if (sockd < 0) {
		log_err("Cannot connect to SMTP server [%s]:%hu: %s",
			g_smtp_ip, g_smtp_port, strerror(-sockd));
		return FALSE;
	}
	/* read welcome information of MTA */
	res_val = common_util_get_response(sockd, last_response, 1024, FALSE);
	switch (res_val) {
	case SMTP_TIME_OUT:
		close(sockd);
		log_err("Timeout with SMTP server [%s]:%hu",
			g_smtp_ip, g_smtp_port);
		return FALSE;
	case SMTP_PERMANENT_ERROR:
	case SMTP_TEMP_ERROR:
	case SMTP_UNKOWN_RESPONSE:
        /* send quit command to server */
        common_util_send_command(sockd, "quit\r\n", 6);
		close(sockd);
		log_err("Failed to connect to SMTP. "
			"Server response is \"%s\".", last_response);
		return FALSE;
	}

	/* send helo xxx to server */
	snprintf(last_command, 1024, "helo %s\r\n", g_hostname);
	command_len = strlen(last_command);
	if (!common_util_send_command(sockd, last_command, command_len)) {
		close(sockd);
		log_err("Failed to send \"HELO\" command");
		return FALSE;
	}
	res_val = common_util_get_response(sockd, last_response, 1024, FALSE);
	switch (res_val) {
	case SMTP_TIME_OUT:
		close(sockd);
		log_err("Timeout with SMTP server [%s]:%hu", g_smtp_ip, g_smtp_port);
		return FALSE;
	case SMTP_PERMANENT_ERROR:
	case SMTP_TEMP_ERROR:
	case SMTP_UNKOWN_RESPONSE:
		/* send quit command to server */
		common_util_send_command(sockd, "quit\r\n", 6);
		close(sockd);
		log_err("SMTP server responded \"%s\" "
			"after sending \"HELO\" command", last_response);
		return FALSE;
	}

	command_len = sprintf(last_command, "mail from:<%s>\r\n", sender);
	if (!common_util_send_command(sockd, last_command, command_len)) {
		close(sockd);
		log_err("Failed to send \"MAIL FROM\" command");
		return FALSE;
	}
	/* read mail from response information */
	res_val = common_util_get_response(sockd, last_response, 1024, FALSE);
	switch (res_val) {
	case SMTP_TIME_OUT:
		close(sockd);
		log_err("Timeout with SMTP server [%s]:%hu", g_smtp_ip, g_smtp_port);
		return FALSE;
	case SMTP_PERMANENT_ERROR:
		case SMTP_TEMP_ERROR:
		case SMTP_UNKOWN_RESPONSE:
		/* send quit command to server */
		common_util_send_command(sockd, "quit\r\n", 6);
		close(sockd);
		log_err("SMTP server responded \"%s\" "
			"after sending \"MAIL FROM\" command", last_response);
		return FALSE;
	}

	for (pnode=double_list_get_head(prcpt_list); NULL!=pnode;
		pnode=double_list_get_after(prcpt_list, pnode)) {
		if (strchr(static_cast<char *>(pnode->pdata), '@') == nullptr) {
			command_len = sprintf(last_command,
				"rcpt to:<%s@none>\r\n",
			              static_cast<const char *>(pnode->pdata));
		} else {
			command_len = sprintf(last_command,
				"rcpt to:<%s>\r\n",
			              static_cast<const char *>(pnode->pdata));
		}
		if (!common_util_send_command(sockd, last_command, command_len)) {
			close(sockd);
			log_err("Failed to send \"RCPT TO\" command");
			return FALSE;
		}
		/* read rcpt to response information */
		res_val = common_util_get_response(sockd, last_response, 1024, FALSE);
		switch (res_val) {
		case SMTP_TIME_OUT:
			close(sockd);
			log_err("Timeout with SMTP server [%s]:%hu", g_smtp_ip, g_smtp_port);
			return FALSE;
		case SMTP_PERMANENT_ERROR:
		case SMTP_TEMP_ERROR:
		case SMTP_UNKOWN_RESPONSE:
			common_util_send_command(sockd, "quit\r\n", 6);
			close(sockd);
			log_err("SMTP server responded \"%s\" "
				"after sending \"RCPT TO\" command", last_response);
			return FALSE;
		}						
	}
	/* send data */
	strcpy(last_command, "data\r\n");
	command_len = strlen(last_command);
	if (!common_util_send_command(sockd, last_command, command_len)) {
		close(sockd);
		log_err("Sender %s: failed to send \"DATA\" command", sender);
		return FALSE;
	}

	/* read data response information */
	res_val = common_util_get_response(sockd, last_response, 1024, TRUE);
	switch (res_val) {
	case SMTP_TIME_OUT:
		close(sockd);
		log_err("Sender %s: Timeout with SMTP server [%s]:%hu",
			sender, g_smtp_ip, g_smtp_port);
		return FALSE;
	case SMTP_PERMANENT_ERROR:
	case SMTP_TEMP_ERROR:
	case SMTP_UNKOWN_RESPONSE:
		common_util_send_command(sockd, "quit\r\n", 6);
		close(sockd);
		log_err("Sender %s: SMTP server responded \"%s\" "
				"after sending \"data\" command", sender, last_response);
		return FALSE;
	}

	pmail->set_header("X-Mailer", "gromox-zcore " PACKAGE_VERSION);
	if (!pmail->to_file(sockd) ||
	    !common_util_send_command(sockd, ".\r\n", 3)) {
		close(sockd);
		log_err("Sender %s: Failed to send mail content", sender);
		return FALSE;
	}
	res_val = common_util_get_response(sockd, last_response, 1024, FALSE);
	switch (res_val) {
	case SMTP_TIME_OUT:
		close(sockd);
		log_err("Sender %s: Timeout with SMTP server [%s]:%hu", sender, g_smtp_ip, g_smtp_port);
		return FALSE;
	case SMTP_PERMANENT_ERROR:
	case SMTP_TEMP_ERROR:
	case SMTP_UNKOWN_RESPONSE:	
        common_util_send_command(sockd, "quit\r\n", 6);
		close(sockd);
		log_err("Sender %s: SMTP server responded \"%s\" "
					"after sending mail content", sender, last_response);
		return FALSE;
	case SMTP_SEND_OK:
		common_util_send_command(sockd, "quit\r\n", 6);
		close(sockd);
		log_err("outgoing SMTP [%s]:%hu: from=<%s> OK",
		        g_smtp_ip, g_smtp_port, sender);
		return TRUE;
	}
	return false;
}

static void common_util_set_dir(const char *dir)
{
	g_dir_key = dir;
}

static const char* common_util_get_dir()
{
	return g_dir_key;
}

static BOOL common_util_get_propids(
	const PROPNAME_ARRAY *ppropnames,
	PROPID_ARRAY *ppropids)
{
	return exmdb_client::get_named_propids(
			common_util_get_dir(), FALSE,
			ppropnames, ppropids);
}

static BOOL common_util_get_propids_create(const PROPNAME_ARRAY *names,
    PROPID_ARRAY *ids)
{
	return exmdb_client::get_named_propids(common_util_get_dir(),
	       TRUE, names, ids);
}

static BOOL common_util_get_propname(
	uint16_t propid, PROPERTY_NAME **pppropname)
{
	PROPID_ARRAY propids;
	PROPNAME_ARRAY propnames;
	
	propids.count = 1;
	propids.ppropid = &propid;
	if (!exmdb_client::get_named_propnames(
		common_util_get_dir(), &propids, &propnames)) {
		return FALSE;
	}
	*pppropname = propnames.count != 1 ? nullptr : propnames.ppropname;
	return TRUE;
}

BOOL common_util_send_message(store_object *pstore,
	uint64_t message_id, BOOL b_submit)
{
	void *pvalue;
	BOOL b_result;
	BOOL b_delete;
	int body_type;
	EID_ARRAY ids;
	BOOL b_private;
	BOOL b_partial;
	int accound_id;
	uint64_t new_id;
	uint64_t parent_id;
	uint64_t folder_id;
	TARRAY_SET *prcpts;
	DOUBLE_LIST temp_list;
	uint32_t message_flags;
	TAGGED_PROPVAL *ppropval;
	MESSAGE_CONTENT *pmsgctnt;
	
	auto pinfo = zarafa_server_get_info();
	uint32_t cpid = pinfo == nullptr ? 1252 : pinfo->cpid;
	if (!exmdb_client_get_message_property(pstore->get_dir(), nullptr, 0,
	    message_id, PidTagParentFolderId, &pvalue) || pvalue == nullptr)
		return FALSE;
	parent_id = *(uint64_t*)pvalue;
	if (!exmdb_client::read_message(pstore->get_dir(), nullptr, cpid,
	    message_id, &pmsgctnt) || pmsgctnt == nullptr)
		return FALSE;
	if (!pmsgctnt->proplist.has(PR_INTERNET_CPID)) {
		ppropval = cu_alloc<TAGGED_PROPVAL>(pmsgctnt->proplist.count + 1);
		if (NULL == ppropval) {
			return FALSE;
		}
		memcpy(ppropval, pmsgctnt->proplist.ppropval,
			sizeof(TAGGED_PROPVAL)*pmsgctnt->proplist.count);
		ppropval[pmsgctnt->proplist.count].proptag = PR_INTERNET_CPID;
		ppropval[pmsgctnt->proplist.count].pvalue = &cpid;
		pmsgctnt->proplist.ppropval = ppropval;
		pmsgctnt->proplist.count ++;
	}
	pvalue = pmsgctnt->proplist.getval(PR_MESSAGE_FLAGS);
	if (NULL == pvalue) {
		return FALSE;
	}
	message_flags = *(uint32_t*)pvalue;
	BOOL b_resend = (message_flags & MSGFLAG_RESEND) ? TRUE : false;
	prcpts = pmsgctnt->children.prcpts;
	if (NULL == prcpts) {
		return FALSE;
	}
	double_list_init(&temp_list);
	if (prcpts->count == 0)
		fprintf(stderr, "I-1504: Store %s attempted to send message %llxh to 0 recipients\n",
		        pstore->get_account(), static_cast<unsigned long long>(message_id));
	for (size_t i = 0; i < prcpts->count; ++i) {
		auto pnode = cu_alloc<DOUBLE_LIST_NODE>();
		if (NULL == pnode) {
			return FALSE;
		}
		if (b_resend) {
			pvalue = prcpts->pparray[i]->getval(PR_RECIPIENT_TYPE);
			if (NULL == pvalue) {
				return FALSE;
			}
			if (!(*static_cast<uint32_t *>(pvalue) & MAPI_P1))
				continue;	
		}
		/*
		if (!b_submit) {
			pvalue = prcpts->pparray[i]->getval(PR_RESPONSIBILITY);
			if (NULL == pvalue || 0 != *(uint8_t*)pvalue) {
				continue;
			}
		}
		*/
		pnode->pdata = prcpts->pparray[i]->getval(PR_SMTP_ADDRESS);
		if (NULL != pnode->pdata && '\0' != ((char*)pnode->pdata)[0]) {
			double_list_append_as_tail(&temp_list, pnode);
			continue;
		}
		pvalue = prcpts->pparray[i]->getval(PR_ADDRTYPE);
		if (NULL == pvalue) {
 CONVERT_ENTRYID:
			pvalue = prcpts->pparray[i]->getval(PR_ENTRYID);
			if (NULL == pvalue) {
				return FALSE;
			}
			pnode->pdata = common_util_alloc(UADDR_SIZE);
			if (NULL == pnode->pdata) {
				return FALSE;
			}
			if (!common_util_entryid_to_username(static_cast<BINARY *>(pvalue),
			    static_cast<char *>(pnode->pdata), UADDR_SIZE))
				return FALSE;	
		} else {
			if (strcasecmp(static_cast<char *>(pvalue), "SMTP") == 0) {
				pnode->pdata = prcpts->pparray[i]->getval(PR_EMAIL_ADDRESS);
				if (NULL == pnode->pdata) {
					return FALSE;
				}
			} else if (strcasecmp(static_cast<char *>(pvalue), "EX") == 0) {
				pvalue = prcpts->pparray[i]->getval(PR_EMAIL_ADDRESS);
				if (NULL == pvalue) {
					goto CONVERT_ENTRYID;
				}
				pnode->pdata = common_util_alloc(UADDR_SIZE);
				if (NULL == pnode->pdata) {
					return FALSE;
				}
				if (!common_util_essdn_to_username(static_cast<char *>(pvalue),
				    static_cast<char *>(pnode->pdata), UADDR_SIZE))
					goto CONVERT_ENTRYID;
			} else {
				goto CONVERT_ENTRYID;
			}
		}
		double_list_append_as_tail(&temp_list, pnode);
	}
	if (double_list_get_nodes_num(&temp_list) > 0) {
		pvalue = pmsgctnt->proplist.getval(PROP_TAG_INTERNETMAILOVERRIDEFORMAT);
		if (NULL == pvalue) {
			body_type = OXCMAIL_BODY_PLAIN_AND_HTML;
		} else {
			if (*(uint32_t*)pvalue & MESSAGE_FORMAT_PLAIN_AND_HTML) {
				body_type = OXCMAIL_BODY_PLAIN_AND_HTML;
			} else if (*(uint32_t*)pvalue & MESSAGE_FORMAT_HTML_ONLY) {
				body_type = OXCMAIL_BODY_HTML_ONLY;
			} else {
				body_type = OXCMAIL_BODY_PLAIN_ONLY;
			}
		}
		common_util_set_dir(pstore->get_dir());
		/* try to avoid TNEF message */
		MAIL imail;
		if (!oxcmail_export(pmsgctnt, false, body_type, g_mime_pool,
		    &imail, common_util_alloc, common_util_get_propids,
		    common_util_get_propname))
			return FALSE;	
		if (!common_util_send_mail(&imail, pstore->get_account(), &temp_list)) {
			return FALSE;
		}
	}
	pvalue = pmsgctnt->proplist.getval(PROP_TAG_DELETEAFTERSUBMIT);
	b_delete = FALSE;
	if (NULL != pvalue && 0 != *(uint8_t*)pvalue) {
		b_delete = TRUE;
	}
	common_util_remove_propvals(&pmsgctnt->proplist,
							PROP_TAG_SENTMAILSVREID);
	auto ptarget = pmsgctnt->proplist.get<BINARY>(PR_TARGET_ENTRYID);
	if (NULL != ptarget) {
		if (!common_util_from_message_entryid(*ptarget,
		    &b_private, &accound_id, &folder_id, &new_id))
			return FALSE;	
		if (!exmdb_client::clear_submit(pstore->get_dir(), message_id, false))
			return FALSE;
		if (!exmdb_client::movecopy_message(pstore->get_dir(),
		    pstore->account_id, cpid, message_id, folder_id, new_id,
		    TRUE, &b_result))
			return FALSE;
	} else if (b_delete) {
		exmdb_client_delete_message(pstore->get_dir(),
			pstore->account_id, cpid, parent_id, message_id,
			TRUE, &b_result);
	} else {
		if (!exmdb_client::clear_submit(pstore->get_dir(), message_id, false))
			return FALSE;
		ids.count = 1;
		ids.pids = &message_id;
		return exmdb_client::movecopy_messages(pstore->get_dir(),
		       pstore->account_id, cpid, false, nullptr, parent_id,
			rop_util_make_eid_ex(1, PRIVATE_FID_SENT_ITEMS),
			FALSE, &ids, &b_partial);
	}
	return TRUE;
}

void common_util_notify_receipt(const char *username,
	int type, MESSAGE_CONTENT *pbrief)
{
	DOUBLE_LIST_NODE node;
	DOUBLE_LIST rcpt_list;
	
	node.pdata = pbrief->proplist.getval(PR_SENT_REPRESENTING_SMTP_ADDRESS);
	if (NULL == node.pdata) {
		return;
	}
	double_list_init(&rcpt_list);
	double_list_append_as_tail(&rcpt_list, &node);
	MAIL imail(g_mime_pool);
	int bounce_type = type == NOTIFY_RECEIPT_READ ? BOUNCE_NOTIFY_READ : BOUNCE_NOTIFY_NON_READ;
	if (!bounce_producer_make(username, pbrief, bounce_type, &imail))
		return;
	common_util_send_mail(&imail, username, &rcpt_list);
}

static MOVECOPY_ACTION* common_util_convert_from_zmovecopy(
	ZMOVECOPY_ACTION *pmovecopy)
{
	int db_id;
	int user_id;
	BOOL b_private;
	SVREID *psvreid;
	EXT_PULL ext_pull;
	
	auto pmovecopy1 = cu_alloc<MOVECOPY_ACTION>();
	if (NULL == pmovecopy1) {
		return NULL;
	}
	auto pstore_entryid = cu_alloc<STORE_ENTRYID>();
	if (NULL == pstore_entryid) {
		return NULL;
	}
	ext_pull.init(pmovecopy->store_eid.pb, pmovecopy->store_eid.cb,
		common_util_alloc, EXT_FLAG_UTF16);
	if (ext_pull.g_store_eid(pstore_entryid) != EXT_ERR_SUCCESS)
		return NULL;
	if (!common_util_essdn_to_uid(pstore_entryid->pmailbox_dn, &user_id))
		return NULL;	
	auto pinfo = zarafa_server_get_info();
	if (user_id != pinfo->user_id) {
		pmovecopy1->same_store = 0;
		pmovecopy1->pstore_eid = pstore_entryid;
		pmovecopy1->pfolder_eid = &pmovecopy->folder_eid;
	} else {
		pmovecopy1->same_store = 1;
		pmovecopy1->pstore_eid = NULL;
		psvreid = cu_alloc<SVREID>();
		if (NULL == psvreid) {
			return NULL;
		}
		psvreid->pbin = NULL;
		if (!common_util_from_folder_entryid(pmovecopy->folder_eid,
		    &b_private, &db_id, &psvreid->folder_id))
			return NULL;	
		psvreid->message_id = 0;
		psvreid->instance = 0;
		pmovecopy1->pfolder_eid = psvreid;
	}
	return pmovecopy1;
}

static REPLY_ACTION* common_util_convert_from_zreply(ZREPLY_ACTION *preply)
{
	int db_id;
	BOOL b_private;
	
	auto preply1 = cu_alloc<REPLY_ACTION>();
	if (NULL == preply1) {
		return NULL;
	}
	if (!common_util_from_message_entryid(preply->message_eid, &b_private,
	    &db_id, &preply1->template_folder_id, &preply1->template_message_id))
		return NULL;	
	preply1->template_guid = preply->template_guid;
	return preply1;
}

BOOL common_util_convert_from_zrule(TPROPVAL_ARRAY *ppropvals)
{
	int i;
	
	auto pactions = ppropvals->get<RULE_ACTIONS>(PR_RULE_ACTIONS);
	if (pactions == nullptr)
		return TRUE;
	for (i=0; i<pactions->count; i++) {
		switch (pactions->pblock[i].type) {
		case OP_MOVE:
		case OP_COPY:
			pactions->pblock[i].pdata =
				common_util_convert_from_zmovecopy(
				static_cast<ZMOVECOPY_ACTION *>(pactions->pblock[i].pdata));
			if (NULL == pactions->pblock[i].pdata) {
				return FALSE;
			}
			break;
		case OP_REPLY:
		case OP_OOF_REPLY:
			pactions->pblock[i].pdata =
				common_util_convert_from_zreply(
				static_cast<ZREPLY_ACTION *>(pactions->pblock[i].pdata));
			if (NULL == pactions->pblock[i].pdata) {
				return FALSE;
			}
			break;
		}
	}
	return TRUE;
}

BINARY *common_util_to_store_entryid(store_object *pstore)
{
	EXT_PUSH ext_push;
	char tmp_buff[1024];
	STORE_ENTRYID store_entryid = {};
	
	store_entryid.flags = 0;
	store_entryid.provider_uid = muidStoreWrap;
	store_entryid.version = 0;
	store_entryid.flag = 0;
	snprintf(store_entryid.dll_name, sizeof(store_entryid.dll_name), "emsmdb.dll");
	store_entryid.wrapped_flags = 0;
	if (pstore->b_private) {
		store_entryid.wrapped_provider_uid = g_muidStorePrivate;
		store_entryid.wrapped_type = OPENSTORE_HOME_LOGON | OPENSTORE_TAKE_OWNERSHIP;
		store_entryid.pserver_name = deconst(pstore->get_account());
		if (!common_util_username_to_essdn(pstore->get_account(),
		    tmp_buff, GX_ARRAY_SIZE(tmp_buff)))
			return NULL;	
	} else {
		store_entryid.wrapped_provider_uid = g_muidStorePublic;
		store_entryid.wrapped_type = OPENSTORE_HOME_LOGON | OPENSTORE_PUBLIC;
		store_entryid.pserver_name = g_hostname;
		auto pinfo = zarafa_server_get_info();
		if (!common_util_username_to_essdn(pinfo->get_username(),
		    tmp_buff, arsizeof(tmp_buff)))
			return NULL;	
	}
	store_entryid.pmailbox_dn = tmp_buff;
	auto pbin = cu_alloc<BINARY>();
	if (NULL == pbin) {
		return NULL;
	}
	pbin->pv = common_util_alloc(1024);
	if (pbin->pb == nullptr ||
	    !ext_push.init(pbin->pv, 1024, EXT_FLAG_UTF16) ||
	    ext_push.p_store_eid(store_entryid) != EXT_ERR_SUCCESS)
		return NULL;	
	pbin->cb = ext_push.m_offset;
	return pbin;
}

static ZMOVECOPY_ACTION *common_util_convert_to_zmovecopy(store_object *pstore,
    MOVECOPY_ACTION *pmovecopy)
{
	BINARY *pbin;
	EXT_PUSH ext_push;
	
	auto pmovecopy1 = cu_alloc<ZMOVECOPY_ACTION>();
	if (NULL == pmovecopy1) {
		return NULL;
	}
	if (0 == pmovecopy->same_store) {
		pmovecopy1->store_eid.pv = common_util_alloc(1024);
		if (pmovecopy1->store_eid.pv == nullptr ||
		    !ext_push.init(pmovecopy1->store_eid.pv, 1024, EXT_FLAG_UTF16) ||
		    ext_push.p_store_eid(*pmovecopy->pstore_eid) != EXT_ERR_SUCCESS)
			return NULL;	
		pmovecopy1->store_eid.cb = ext_push.m_offset;
		pmovecopy1->folder_eid = *(BINARY*)pmovecopy->pfolder_eid;
	} else {
		pbin = common_util_to_store_entryid(pstore);
		if (NULL == pbin) {
			return NULL;
		}
		pmovecopy1->store_eid = *pbin;
		pbin = common_util_to_folder_entryid(
			pstore, ((SVREID*)pmovecopy->pfolder_eid)->folder_id);
		if (NULL == pbin) {
			return NULL;
		}
		pmovecopy1->folder_eid = *pbin;
	}
	return pmovecopy1;
}

static ZREPLY_ACTION *common_util_convert_to_zreply(store_object *pstore,
    REPLY_ACTION *preply)
{
	auto preply1 = cu_alloc<ZREPLY_ACTION>();
	if (NULL == preply1) {
		return NULL;
	}
	if (common_util_to_message_entryid(pstore, preply->template_folder_id,
	    preply->template_message_id) == nullptr)
		return NULL;	
	preply1->template_guid = preply->template_guid;
	return preply1;
}

BOOL common_util_convert_to_zrule_data(store_object *pstore, TPROPVAL_ARRAY *ppropvals)
{
	int i;
	
	auto pactions = ppropvals->get<RULE_ACTIONS>(PR_RULE_ACTIONS);
	if (pactions == nullptr)
		return TRUE;
	for (i=0; i<pactions->count; i++) {
		switch (pactions->pblock[i].type) {
		case OP_MOVE:
		case OP_COPY:
			pactions->pblock[i].pdata =
				common_util_convert_to_zmovecopy(
				pstore, static_cast<MOVECOPY_ACTION *>(pactions->pblock[i].pdata));
			if (NULL == pactions->pblock[i].pdata) {
				return FALSE;
			}
			break;
		case OP_REPLY:
		case OP_OOF_REPLY:
			pactions->pblock[i].pdata =
				common_util_convert_to_zreply(
				pstore, static_cast<REPLY_ACTION *>(pactions->pblock[i].pdata));
			if (NULL == pactions->pblock[i].pdata) {
				return FALSE;
			}
			break;
		}
	}
	return TRUE;
}

gxerr_t common_util_remote_copy_message(store_object *pstore,
    uint64_t message_id, store_object *pstore1, uint64_t folder_id1)
{
	uint64_t change_num;
	TAGGED_PROPVAL propval;
	MESSAGE_CONTENT *pmsgctnt;
	
	auto pinfo = zarafa_server_get_info();
	auto username = pstore->b_private ? nullptr : pinfo->get_username();
	if (!exmdb_client::read_message(pstore->get_dir(), username,
	    pinfo->cpid, message_id, &pmsgctnt))
		return GXERR_CALL_FAILED;
	if (NULL == pmsgctnt) {
		return GXERR_SUCCESS;
	}
	static constexpr uint32_t tags[] = {
		PROP_TAG_CONVERSATIONID, PR_DISPLAY_TO,
		PR_DISPLAY_TO_A, PR_DISPLAY_CC,
		PR_DISPLAY_CC_A, PR_DISPLAY_BCC, PR_DISPLAY_BCC_A, PidTagMid,
		PR_MESSAGE_SIZE, PR_MESSAGE_SIZE_EXTENDED,
		PROP_TAG_HASNAMEDPROPERTIES, PR_HASATTACH,
		PR_ENTRYID, PidTagFolderId, PR_OBJECT_TYPE,
		PR_PARENT_ENTRYID, PR_STORE_RECORD_KEY,
	};
	for (auto t : tags)
		common_util_remove_propvals(&pmsgctnt->proplist, t);
	if (!exmdb_client::allocate_cn(pstore->get_dir(), &change_num))
		return GXERR_CALL_FAILED;
	propval.proptag = PidTagChangeNumber;
	propval.pvalue = &change_num;
	common_util_set_propvals(&pmsgctnt->proplist, &propval);
	auto pbin = cu_xid_to_bin({pstore->guid(), change_num});
	if (NULL == pbin) {
		return GXERR_CALL_FAILED;
	}
	propval.proptag = PR_CHANGE_KEY;
	propval.pvalue = pbin;
	common_util_set_propvals(&pmsgctnt->proplist, &propval);
	auto pbin1 = pmsgctnt->proplist.get<BINARY>(PR_PREDECESSOR_CHANGE_LIST);
	propval.proptag = PR_PREDECESSOR_CHANGE_LIST;
	propval.pvalue = common_util_pcl_append(pbin1, pbin);
	if (NULL == propval.pvalue) {
		return GXERR_CALL_FAILED;
	}
	common_util_set_propvals(&pmsgctnt->proplist, &propval);
	gxerr_t e_result = GXERR_CALL_FAILED;
	if (!exmdb_client::write_message(pstore1->get_dir(),
	    pstore1->get_account(), pinfo->cpid, folder_id1,
	    pmsgctnt, &e_result) || e_result != GXERR_SUCCESS)
		return e_result;
	return GXERR_SUCCESS;
}

static BOOL common_util_create_folder(store_object *pstore, uint64_t parent_id,
	TPROPVAL_ARRAY *pproplist, uint64_t *pfolder_id)
{
	uint64_t tmp_id;
	BINARY *pentryid;
	uint32_t tmp_type;
	uint64_t change_num;
	uint32_t permission;
	TAGGED_PROPVAL propval;
	PERMISSION_DATA permission_row;
	TAGGED_PROPVAL propval_buff[10];

	static constexpr uint32_t tags[] = {	
		PR_ACCESS, PR_ACCESS_LEVEL, PR_ADDRESS_BOOK_ENTRYID,
		PR_ASSOC_CONTENT_COUNT, PROP_TAG_ATTRIBUTEREADONLY,
		PROP_TAG_CONTENTCOUNT, PROP_TAG_CONTENTUNREADCOUNT,
		PR_DELETED_COUNT_TOTAL, PR_DELETED_FOLDER_COUNT,
		PROP_TAG_ARTICLENUMBERNEXT, PR_INTERNET_ARTICLE_NUMBER,
		PR_DISPLAY_TYPE, PR_DELETED_ON, PR_ENTRYID,
		PROP_TAG_FOLDERCHILDCOUNT, PROP_TAG_FOLDERFLAGS, PidTagFolderId,
		PR_FOLDER_TYPE, PROP_TAG_HASRULES, PR_HIERARCHY_CHANGE_NUM,
		PROP_TAG_LOCALCOMMITTIME, PR_LOCAL_COMMIT_TIME_MAX,
		PR_MESSAGE_SIZE, PR_MESSAGE_SIZE_EXTENDED, PR_NATIVE_BODY_INFO,
		PR_OBJECT_TYPE, PR_PARENT_ENTRYID, PR_RECORD_KEY,
		PR_SEARCH_KEY, PR_STORE_ENTRYID, PR_STORE_RECORD_KEY,
		PR_SOURCE_KEY, PR_PARENT_SOURCE_KEY,
	};
	for (auto t : tags)
		common_util_remove_propvals(pproplist, t);
	if (!pproplist->has(PR_DISPLAY_NAME))
		return FALSE;
	propval.proptag = PR_FOLDER_TYPE;
	propval.pvalue = &tmp_type;
	tmp_type = FOLDER_GENERIC;
	common_util_set_propvals(pproplist, &propval);
	propval.proptag = PidTagParentFolderId;
	propval.pvalue = &parent_id;
	common_util_set_propvals(pproplist, &propval);
	if (!exmdb_client::allocate_cn(pstore->get_dir(), &change_num))
		return FALSE;
	propval.proptag = PidTagChangeNumber;
	propval.pvalue = &change_num;
	common_util_set_propvals(pproplist, &propval);
	auto pbin = cu_xid_to_bin({pstore->guid(), change_num});
	if (NULL == pbin) {
		return FALSE;
	}
	propval.proptag = PR_CHANGE_KEY;
	propval.pvalue = pbin;
	common_util_set_propvals(pproplist, &propval);
	auto pbin1 = pproplist->get<BINARY>(PR_PREDECESSOR_CHANGE_LIST);
	propval.proptag = PR_PREDECESSOR_CHANGE_LIST;
	propval.pvalue = common_util_pcl_append(pbin1, pbin);
	if (NULL == propval.pvalue) {
		return FALSE;
	}
	common_util_set_propvals(pproplist, &propval);
	auto pinfo = zarafa_server_get_info();
	if (!exmdb_client::create_folder_by_properties(pstore->get_dir(),
	    pinfo->cpid, pproplist, pfolder_id) || *pfolder_id == 0)
		return FALSE;
	if (pstore->check_owner_mode())
		return TRUE;
	pentryid = common_util_username_to_addressbook_entryid(pinfo->get_username());
	if (pentryid == nullptr)
		return TRUE;
	tmp_id = 1;
	permission = rightsGromox7;
	permission_row.flags = ROW_ADD;
	permission_row.propvals.count = 3;
	permission_row.propvals.ppropval = propval_buff;
	propval_buff[0].proptag = PR_ENTRYID;
	propval_buff[0].pvalue = pentryid;
	propval_buff[1].proptag = PROP_TAG_MEMBERID;
	propval_buff[1].pvalue = &tmp_id;
	propval_buff[2].proptag = PROP_TAG_MEMBERRIGHTS;
	propval_buff[2].pvalue = &permission;
	exmdb_client::update_folder_permission(pstore->get_dir(),
		*pfolder_id, FALSE, 1, &permission_row);
	return TRUE;
}

static EID_ARRAY *common_util_load_folder_messages(store_object *pstore,
    uint64_t folder_id, const char *username)
{
	uint32_t table_id;
	uint32_t row_count;
	TARRAY_SET tmp_set;
	PROPTAG_ARRAY proptags;
	EID_ARRAY *pmessage_ids;
	
	if (!exmdb_client::load_content_table(pstore->get_dir(), 0, folder_id,
	    username, TABLE_FLAG_NONOTIFICATIONS,
	    nullptr, nullptr, &table_id, &row_count))
		return NULL;	
	uint32_t tmp_proptag = PidTagMid;
	proptags.count = 1;
	proptags.pproptag = &tmp_proptag;
	if (!exmdb_client::query_table(pstore->get_dir(), nullptr, 0, table_id,
	    &proptags, 0, row_count, &tmp_set))
		return NULL;	
	exmdb_client::unload_table(pstore->get_dir(), table_id);
	pmessage_ids = cu_alloc<EID_ARRAY>();
	if (NULL == pmessage_ids) {
		return NULL;
	}
	pmessage_ids->count = 0;
	pmessage_ids->pids = cu_alloc<uint64_t>(tmp_set.count);
	if (NULL == pmessage_ids->pids) {
		return NULL;
	}
	for (size_t i = 0; i < tmp_set.count; ++i) {
		auto pmid = tmp_set.pparray[i]->get<uint64_t>(PidTagMid);
		if (NULL == pmid) {
			return NULL;
		}
		pmessage_ids->pids[pmessage_ids->count] = *pmid;
		pmessage_ids->count ++;
	}
	return pmessage_ids;
}

gxerr_t common_util_remote_copy_folder(store_object *pstore, uint64_t folder_id,
    store_object *pstore1, uint64_t folder_id1, const char *new_name)
{
	uint64_t new_fid;
	uint32_t table_id;
	uint32_t row_count;
	TARRAY_SET tmp_set;
	uint32_t permission;
	TAGGED_PROPVAL propval;
	EID_ARRAY *pmessage_ids;
	PROPTAG_ARRAY tmp_proptags;
	TPROPVAL_ARRAY tmp_propvals;
	
	if (!exmdb_client::get_folder_all_proptags(pstore->get_dir(),
	    folder_id, &tmp_proptags))
		return GXERR_CALL_FAILED;
	if (!exmdb_client::get_folder_properties(pstore->get_dir(), 0,
	    folder_id, &tmp_proptags, &tmp_propvals))
		return GXERR_CALL_FAILED;
	if (NULL != new_name) {
		propval.proptag = PR_DISPLAY_NAME;
		propval.pvalue = deconst(new_name);
		common_util_set_propvals(&tmp_propvals, &propval);
	}
	if (!common_util_create_folder(pstore1, folder_id1, &tmp_propvals, &new_fid))
		return GXERR_CALL_FAILED;
	auto pinfo = zarafa_server_get_info();
	const char *username = nullptr;
	if (!pstore->check_owner_mode()) {
		username = pinfo->get_username();
		if (!exmdb_client::check_folder_permission(pstore->get_dir(),
		    folder_id, username, &permission))
			return GXERR_CALL_FAILED;
		if (!(permission & (frightsReadAny | frightsOwner)))
			return GXERR_CALL_FAILED;
	}
	pmessage_ids = common_util_load_folder_messages(
						pstore, folder_id, username);
	if (NULL == pmessage_ids) {
		return GXERR_CALL_FAILED;
	}
	for (size_t i = 0; i < pmessage_ids->count; ++i) {
		gxerr_t err = common_util_remote_copy_message(pstore,
		              pmessage_ids->pids[i], pstore1, new_fid);
		if (err != GXERR_SUCCESS)
			return err;
	}
	username = pstore->check_owner_mode() ? nullptr : pinfo->get_username();
	if (!exmdb_client::load_hierarchy_table(pstore->get_dir(), folder_id,
	    username, TABLE_FLAG_NONOTIFICATIONS, nullptr,
	    &table_id, &row_count))
		return GXERR_CALL_FAILED;
	uint32_t tmp_proptag = PidTagFolderId;
	tmp_proptags.count = 1;
	tmp_proptags.pproptag = &tmp_proptag;
	if (!exmdb_client::query_table(pstore->get_dir(), nullptr, 0, table_id,
	    &tmp_proptags, 0, row_count, &tmp_set))
		return GXERR_CALL_FAILED;
	exmdb_client::unload_table(pstore->get_dir(), table_id);
	for (size_t i = 0; i < tmp_set.count; ++i) {
		auto pfolder_id = tmp_set.pparray[i]->get<uint64_t>(PidTagFolderId);
		if (NULL == pfolder_id) {
			return GXERR_CALL_FAILED;
		}
		gxerr_t err = common_util_remote_copy_folder(pstore,
		              *pfolder_id, pstore1, new_fid, nullptr);
		if (err != GXERR_SUCCESS)
			return err;
	}
	return GXERR_SUCCESS;
}

BOOL common_util_message_to_rfc822(store_object *pstore,
	uint64_t message_id, BINARY *peml_bin)
{
	int size;
	void *ptr;
	void *pvalue;
	int body_type;
	TAGGED_PROPVAL *ppropval;
	MESSAGE_CONTENT *pmsgctnt;
	
	if (exmdb_client_get_message_property(pstore->get_dir(), nullptr, 0,
	    message_id, PidTagMidString, &pvalue) && pvalue != nullptr) try {
		auto eml_path = pstore->get_dir() + "/eml/"s +
		                static_cast<const char *>(pvalue);
		return common_util_load_file(eml_path.c_str(), peml_bin);
	} catch (const std::bad_alloc &) {
		fprintf(stderr, "E-1495: ENOMEM\n");
		return false;
	}
	auto pinfo = zarafa_server_get_info();
	uint32_t cpid = pinfo == nullptr ? 1252 : pinfo->cpid;
	if (!exmdb_client::read_message(pstore->get_dir(), nullptr, cpid,
	    message_id, &pmsgctnt) || pmsgctnt == nullptr)
		return FALSE;
	if (!pmsgctnt->proplist.has(PR_INTERNET_CPID)) {
		ppropval = cu_alloc<TAGGED_PROPVAL>(pmsgctnt->proplist.count + 1);
		if (NULL == ppropval) {
			return FALSE;
		}
		memcpy(ppropval, pmsgctnt->proplist.ppropval,
			sizeof(TAGGED_PROPVAL)*pmsgctnt->proplist.count);
		ppropval[pmsgctnt->proplist.count].proptag = PR_INTERNET_CPID;
		ppropval[pmsgctnt->proplist.count].pvalue = &cpid;
		pmsgctnt->proplist.ppropval = ppropval;
		pmsgctnt->proplist.count ++;
	}
	pvalue = pmsgctnt->proplist.getval(PROP_TAG_INTERNETMAILOVERRIDEFORMAT);
	if (NULL == pvalue) {
		body_type = OXCMAIL_BODY_PLAIN_AND_HTML;
	} else {
		if (*(uint32_t*)pvalue & MESSAGE_FORMAT_PLAIN_AND_HTML) {
			body_type = OXCMAIL_BODY_PLAIN_AND_HTML;
		} else if (*(uint32_t*)pvalue & MESSAGE_FORMAT_HTML_ONLY) {
			body_type = OXCMAIL_BODY_HTML_ONLY;
		} else {
			body_type = OXCMAIL_BODY_PLAIN_ONLY;
		}
	}
	common_util_set_dir(pstore->get_dir());
	/* try to avoid TNEF message */
	MAIL imail;
	if (!oxcmail_export(pmsgctnt, false, body_type, g_mime_pool, &imail,
	    common_util_alloc, common_util_get_propids, common_util_get_propname))
		return FALSE;	
	auto mail_len = imail.get_length();
	if (mail_len < 0) {
		return false;
	}
	std::unique_ptr<LIB_BUFFER> pallocator(LIB_BUFFER::create(STREAM_ALLOC_SIZE,
		mail_len / STREAM_BLOCK_SIZE + 1, FALSE));
	if (NULL == pallocator) {
		return FALSE;
	}
	STREAM tmp_stream(pallocator.get());
	if (!imail.serialize(&tmp_stream)) {
		return FALSE;
	}
	imail.clear();
	peml_bin->pv = common_util_alloc(mail_len + 128);
	if (peml_bin->pv == nullptr) {
		return FALSE;
	}

	peml_bin->cb = 0;
	size = STREAM_BLOCK_SIZE;
	while ((ptr = tmp_stream.get_read_buf(reinterpret_cast<unsigned int *>(&size))) != nullptr) {
		memcpy(peml_bin->pb + peml_bin->cb, ptr, size);
		peml_bin->cb += size;
		size = STREAM_BLOCK_SIZE;
	}
	return TRUE;
}

MESSAGE_CONTENT *common_util_rfc822_to_message(store_object *pstore,
    const BINARY *peml_bin)
{
	char charset[32], tmzone[64];
	
	auto pinfo = zarafa_server_get_info();
	MAIL imail(g_mime_pool);
	if (!imail.retrieve(peml_bin->pc, peml_bin->cb))
		return NULL;
	if (!system_services_lang_to_charset(pinfo->get_lang(), charset) ||
	    charset[0] == '\0')
		strcpy(charset, g_default_charset);
	if (!system_services_get_timezone(pinfo->get_username(), tmzone,
	    arsizeof(tmzone)) || tmzone[0] == '\0')
		strcpy(tmzone, g_default_zone);
	common_util_set_dir(pstore->get_dir());
	auto pmsgctnt = oxcmail_import(charset, tmzone, &imail,
	                common_util_alloc, common_util_get_propids_create);
	return pmsgctnt;
}

BOOL common_util_message_to_ical(store_object *pstore,
	uint64_t message_id, BINARY *pical_bin)
{
	ICAL ical;
	char tmp_buff[1024*1024];
	MESSAGE_CONTENT *pmsgctnt;
	
	auto pinfo = zarafa_server_get_info();
	uint32_t cpid = pinfo == nullptr ? 1252 : pinfo->cpid;
	if (!exmdb_client::read_message(pstore->get_dir(), nullptr, cpid,
	    message_id, &pmsgctnt) || pmsgctnt == nullptr)
		return FALSE;
	if (ical.init() < 0)
		return false;
	common_util_set_dir(pstore->get_dir());
	if (!oxcical_export(pmsgctnt, &ical,
		common_util_alloc, common_util_get_propids,
		common_util_entryid_to_username_internal,
		common_util_essdn_to_username,
		system_services_lcid_to_ltag))
		return FALSE;
<<<<<<< HEAD
	}
	if (!ical.serialize(tmp_buff, arsizeof(tmp_buff)))
=======
	if (!ical_serialize(&ical, tmp_buff, sizeof(tmp_buff)))
>>>>>>> 7a68780d
		return FALSE;	
	pical_bin->cb = strlen(tmp_buff);
	pical_bin->pc = common_util_dup(tmp_buff);
	return pical_bin->pc != nullptr ? TRUE : FALSE;
}

MESSAGE_CONTENT *common_util_ical_to_message(store_object *pstore,
    const BINARY *pical_bin)
{
	ICAL ical;
	char tmzone[64];
	
	auto pinfo = zarafa_server_get_info();
	if (!system_services_get_timezone(pinfo->get_username(), tmzone,
	    arsizeof(tmzone)) || tmzone[0] == '\0')
		strcpy(tmzone, g_default_zone);
	auto pbuff = cu_alloc<char>(pical_bin->cb + 1);
	if (NULL == pbuff) {
		return nullptr;
	}
	memcpy(pbuff, pical_bin->pb, pical_bin->cb);
	pbuff[pical_bin->cb] = '\0';
	if (ical.init() < 0 || !ical.retrieve(pbuff))
		return NULL;
	common_util_set_dir(pstore->get_dir());
	return oxcical_import(tmzone, &ical, common_util_alloc,
	       common_util_get_propids_create, common_util_username_to_entryid);
}

BOOL common_util_message_to_vcf(message_object *pmessage, BINARY *pvcf_bin)
{
	auto pstore = pmessage->get_store();
	auto message_id = pmessage->get_id();
	VCARD vcard;
	MESSAGE_CONTENT *pmsgctnt;
	
	auto pinfo = zarafa_server_get_info();
	uint32_t cpid = pinfo == nullptr ? 1252 : pinfo->cpid;
	if (!exmdb_client::read_message(pstore->get_dir(), nullptr, cpid,
	    message_id, &pmsgctnt) || pmsgctnt == nullptr)
		return FALSE;
	common_util_set_dir(pstore->get_dir());
	if (!oxvcard_export(pmsgctnt, &vcard, common_util_get_propids))
		return FALSE;
	pvcf_bin->pv = common_util_alloc(VCARD_MAX_BUFFER_LEN);
	if (pvcf_bin->pv == nullptr) {
		vcard_free(&vcard);
		return FALSE;
	}
	if (!vcard_serialize(&vcard, pvcf_bin->pc, VCARD_MAX_BUFFER_LEN)) {
		vcard_free(&vcard);
		return FALSE;	
	}
	vcard_free(&vcard);
	pvcf_bin->cb = strlen(pvcf_bin->pc);
	if (!pmessage->write_message(pmsgctnt))
		/* ignore */;
	return TRUE;
}
	
MESSAGE_CONTENT *common_util_vcf_to_message(store_object *pstore,
    const BINARY *pvcf_bin)
{
	VCARD vcard;
	MESSAGE_CONTENT *pmsgctnt;
	
	auto pbuff = cu_alloc<char>(pvcf_bin->cb + 1);
	if (NULL == pbuff) {
		return nullptr;
	}
	memcpy(pbuff, pvcf_bin->pb, pvcf_bin->cb);
	pbuff[pvcf_bin->cb] = '\0';
	vcard_init(&vcard);
	if (!vcard_retrieve(&vcard, pbuff)) {
		vcard_free(&vcard);
		return nullptr;
	}
	common_util_set_dir(pstore->get_dir());
	pmsgctnt = oxvcard_import(&vcard, common_util_get_propids_create);
	vcard_free(&vcard);
	return pmsgctnt;
}

uint64_t common_util_convert_notification_folder_id(uint64_t folder_id)
{
	if (!(folder_id & 0xFF00000000000000ULL))
		return rop_util_make_eid_ex(1, folder_id);
	return rop_util_make_eid_ex(folder_id >> 48, folder_id & 0x00FFFFFFFFFFFFFFULL);
}

const char* common_util_get_default_timezone()
{
	return g_default_zone;
}

const char* common_util_get_submit_command()
{
	return g_submit_command;
}<|MERGE_RESOLUTION|>--- conflicted
+++ resolved
@@ -2453,12 +2453,7 @@
 		common_util_essdn_to_username,
 		system_services_lcid_to_ltag))
 		return FALSE;
-<<<<<<< HEAD
-	}
 	if (!ical.serialize(tmp_buff, arsizeof(tmp_buff)))
-=======
-	if (!ical_serialize(&ical, tmp_buff, sizeof(tmp_buff)))
->>>>>>> 7a68780d
 		return FALSE;	
 	pical_bin->cb = strlen(tmp_buff);
 	pical_bin->pc = common_util_dup(tmp_buff);
