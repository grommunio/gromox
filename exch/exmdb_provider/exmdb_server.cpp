--- conflicted
+++ resolved
@@ -60,18 +60,10 @@
 
 void exmdb_server_free_environment()
 {
-<<<<<<< HEAD
 	auto pctx = g_env_key;
-	if (FALSE == pctx->b_local) {
-		alloc_context_free(&pctx->alloc_ctx);
-	}
-	g_env_key = nullptr;
-=======
-	auto pctx = static_cast<ENVIRONMENT_CONTEXT *>(pthread_getspecific(g_env_key));
 	if (!pctx->b_local)
 		alloc_context_free(&pctx->alloc_ctx);
-	pthread_setspecific(g_env_key, NULL);
->>>>>>> 7a68780d
+	g_env_key = nullptr;
 	g_ctx_allocator->put(pctx);
 }
 
@@ -146,13 +138,8 @@
 
 const GUID* exmdb_server_get_handle()
 {
-<<<<<<< HEAD
 	auto pctx = g_env_key;
-	if (NULL == pctx || FALSE == pctx->b_local) {
-=======
-	auto pctx = static_cast<ENVIRONMENT_CONTEXT *>(pthread_getspecific(g_env_key));
 	if (pctx == nullptr || !pctx->b_local)
->>>>>>> 7a68780d
 		return NULL;
 	return common_util_get_handle();
 }
