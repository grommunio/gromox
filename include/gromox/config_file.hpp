--- conflicted
+++ resolved
@@ -12,11 +12,7 @@
 	CFG_TIME = 0x4U,
 	CFG_ALIAS = 0x8U,
 	CFG_TIME_NS = 0x10U,
-<<<<<<< HEAD
 	CFG_DEPRECATED = 0x20U,
-	CFG_TOUCHED = 0x80U,
-=======
->>>>>>> 19e4a213
 };
 
 /**
