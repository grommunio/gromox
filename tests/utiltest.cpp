--- conflicted
+++ resolved
@@ -1,11 +1,8 @@
 #include <cassert>
 #include <cstdio>
 #include <cstdlib>
-<<<<<<< HEAD
+#include <libHX/string.h>
 #include <gromox/ext_buffer.hpp>
-=======
-#include <libHX/string.h>
->>>>>>> 5bd01b62
 #include <gromox/mapi_types.hpp>
 #include <gromox/propval.hpp>
 #include <gromox/resource_pool.hpp>
@@ -166,7 +163,6 @@
 	printf("%d\n", mt->zz);
 }
 
-<<<<<<< HEAD
 static void t_cmp_binary()
 {
 	uint8_t x[] = "X", xy[] = "XY";
@@ -197,7 +193,8 @@
 	assert(SVREID_compare(nullptr, nullptr) == 0);
 	assert(SVREID_compare(&s1, nullptr) > 0);
 	assert(SVREID_compare(&s2, nullptr) > 0);
-=======
+}
+
 static int t_base64()
 {
 	static constexpr char cpool[] = "12345678901234567890123456789012345678901234567890123456789012345678901234567890";
@@ -250,7 +247,6 @@
 	if (qp_decode_ex(out, 2, "=3D", 3) < 0)
 		return printf("TQ-4 failed\n");
 	return 0;
->>>>>>> 5bd01b62
 }
 
 int main()
